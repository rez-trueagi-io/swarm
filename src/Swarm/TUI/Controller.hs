{-# LANGUAGE OverloadedStrings #-}
{-# LANGUAGE PatternSynonyms #-}
{-# LANGUAGE QuasiQuotes #-}

-- |
-- Module      :  Swarm.TUI.Controller
-- Copyright   :  Brent Yorgey
-- Maintainer  :  byorgey@gmail.com
--
-- SPDX-License-Identifier: BSD-3-Clause
--
-- Event handlers for the TUI.
module Swarm.TUI.Controller (
  -- * Event handling
  handleEvent,
  quitGame,

  -- ** Handling 'Frame' events
  runFrameUI,
  runFrame,
  runFrameTicks,
  runGameTickUI,
  runGameTick,
  updateUI,

  -- ** REPL panel
  handleREPLEvent,
  validateREPLForm,
  adjReplHistIndex,
  TimeDir (..),

  -- ** World panel
  handleWorldEvent,
  keyToDir,
  scrollView,
  adjustTPS,

  -- ** Info panel
  handleInfoPanelEvent,
) where

import Brick hiding (Direction)
import Brick.Focus
import Brick.Widgets.Dialog
import Brick.Widgets.Edit (handleEditorEvent)
import Brick.Widgets.List (handleListEvent)
import Brick.Widgets.List qualified as BL
import Control.Carrier.Lift qualified as Fused
import Control.Carrier.State.Lazy qualified as Fused
import Control.Lens
import Control.Lens.Extras (is)
import Control.Monad.Except
import Control.Monad.State
import Data.Bits
import Data.Either (isRight)
import Data.Int (Int64)
import Data.List.NonEmpty (NonEmpty (..))
import Data.List.NonEmpty qualified as NE
import Data.Map qualified as M
import Data.Maybe (fromMaybe, isJust, mapMaybe)
import Data.String (fromString)
import Data.Text qualified as T
import Data.Text.IO qualified as T
import Data.Time (getZonedTime)
import Graphics.Vty qualified as V
import Linear
import Swarm.Game.CESK (cancel, emptyStore, initMachine)
import Swarm.Game.Entity hiding (empty)
import Swarm.Game.Robot
import Swarm.Game.ScenarioInfo
import Swarm.Game.State
import Swarm.Game.Step (gameTick)
import Swarm.Game.Value (Value (VUnit), prettyValue)
import Swarm.Game.World qualified as W
import Swarm.Language.Context
import Swarm.Language.Module
import Swarm.Language.Parse (reservedWords)
import Swarm.Language.Pipeline
import Swarm.Language.Pipeline.QQ (tmQ)
import Swarm.Language.Pretty
import Swarm.Language.Syntax
import Swarm.Language.Typed (Typed (..))
import Swarm.Language.Types
import Swarm.TUI.Inventory.Sorting (cycleSortDirection, cycleSortOrder)
import Swarm.TUI.List
import Swarm.TUI.Model
import Swarm.TUI.View (generateModal)
import Swarm.Util hiding ((<<.=))
import Swarm.Version (NewReleaseFailure (..))
import System.Clock
import Witch (into)

-- | Pattern synonyms to simplify brick event handler
pattern Key :: V.Key -> BrickEvent n e
pattern Key k = VtyEvent (V.EvKey k [])

pattern CharKey, ControlChar, MetaChar :: Char -> BrickEvent n e
pattern CharKey c = VtyEvent (V.EvKey (V.KChar c) [])
pattern ControlChar c = VtyEvent (V.EvKey (V.KChar c) [V.MCtrl])
pattern MetaChar c = VtyEvent (V.EvKey (V.KChar c) [V.MMeta])

pattern ShiftKey :: V.Key -> BrickEvent n e
pattern ShiftKey k = VtyEvent (V.EvKey k [V.MShift])

pattern EscapeKey :: BrickEvent n e
pattern EscapeKey = VtyEvent (V.EvKey V.KEsc [])

pattern FKey :: Int -> BrickEvent n e
pattern FKey c = VtyEvent (V.EvKey (V.KFun c) [])

-- | The top-level event handler for the TUI.
handleEvent :: BrickEvent Name AppEvent -> EventM Name AppState ()
handleEvent = \case
  -- the query for upstream version could finish at any time, so we have to handle it here
  AppEvent (UpstreamVersion ev) -> do
    let logReleaseEvent l e = runtimeState . eventLog %= logEvent l ("Release", -7) (T.pack $ show e)
    case ev of
      Left e@(FailedReleaseQuery _e) -> logReleaseEvent ErrorTrace e
      Left e -> logReleaseEvent Said e
      Right _ -> pure ()
    runtimeState . upstreamRelease .= ev
  e -> do
    s <- get
    if s ^. uiState . uiPlaying
      then handleMainEvent e
      else
        e & case s ^. uiState . uiMenu of
          -- If we reach the NoMenu case when uiPlaying is False, just
          -- quit the app.  We should actually never reach this code (the
          -- quitGame function would have already halted the app).
          NoMenu -> const halt
          MainMenu l -> handleMainMenuEvent l
          NewGameMenu l -> handleNewGameMenuEvent l
          MessagesMenu -> handleMainMessagesEvent
          AboutMenu -> pressAnyKey (MainMenu (mainMenu About))

-- | The event handler for the main menu.
handleMainMenuEvent ::
  BL.List Name MainMenuEntry -> BrickEvent Name AppEvent -> EventM Name AppState ()
handleMainMenuEvent menu = \case
  Key V.KEnter ->
    case snd <$> BL.listSelectedElement menu of
      Nothing -> continueWithoutRedraw
      Just x0 -> case x0 of
        NewGame -> do
          cheat <- use $ uiState . uiCheatMode
          ss <- use $ gameState . scenarios
          uiState . uiMenu .= NewGameMenu (NE.fromList [mkScenarioList cheat ss])
        Tutorial -> do
          -- Set up the menu stack as if the user had chosen "New Game > Tutorials"
          cheat <- use $ uiState . uiCheatMode
          ss <- use $ gameState . scenarios
          let tutorialCollection = getTutorials ss
              topMenu =
                BL.listFindBy
                  ((== "Tutorials") . scenarioItemName)
                  (mkScenarioList cheat ss)
              tutorialMenu = mkScenarioList cheat tutorialCollection
              menuStack = NE.fromList [tutorialMenu, topMenu]
          uiState . uiMenu .= NewGameMenu menuStack

          -- Extract the first tutorial challenge and run it
          let firstTutorial = case scOrder tutorialCollection of
                Just (t : _) -> case M.lookup t (scMap tutorialCollection) of
                  Just (SISingle siPair) -> siPair
                  _ -> error "No first tutorial found!"
                _ -> error "No first tutorial found!"
          startGame firstTutorial Nothing
        Messages -> do
          runtimeState . eventLog . notificationsCount .= 0
          uiState . uiMenu .= MessagesMenu
        About -> uiState . uiMenu .= AboutMenu
        Quit -> halt
  CharKey 'q' -> halt
  ControlChar 'q' -> halt
  VtyEvent ev -> do
    menu' <- nestEventM' menu (handleListEvent ev)
    uiState . uiMenu .= MainMenu menu'
  _ -> continueWithoutRedraw

getTutorials :: ScenarioCollection -> ScenarioCollection
getTutorials sc = case M.lookup "Tutorials" (scMap sc) of
  Just (SICollection _ c) -> c
  _ -> error "No tutorials exist!"

-- | If we are in a New Game menu, advance the menu to the next item in order.
advanceMenu :: Menu -> Menu
advanceMenu = _NewGameMenu . ix 0 %~ BL.listMoveDown

handleMainMessagesEvent :: BrickEvent Name AppEvent -> EventM Name AppState ()
handleMainMessagesEvent = \case
  Key V.KEsc -> returnToMainMenu
  CharKey 'q' -> returnToMainMenu
  ControlChar 'q' -> returnToMainMenu
  _ -> return ()
 where
  returnToMainMenu = uiState . uiMenu .= MainMenu (mainMenu Messages)

handleNewGameMenuEvent :: NonEmpty (BL.List Name ScenarioItem) -> BrickEvent Name AppEvent -> EventM Name AppState ()
handleNewGameMenuEvent scenarioStack@(curMenu :| rest) = \case
  Key V.KEnter ->
    case snd <$> BL.listSelectedElement curMenu of
      Nothing -> continueWithoutRedraw
      Just (SISingle siPair) -> startGame siPair Nothing
      Just (SICollection _ c) -> do
        cheat <- use $ uiState . uiCheatMode
        uiState . uiMenu .= NewGameMenu (NE.cons (mkScenarioList cheat c) scenarioStack)
  Key V.KEsc -> exitNewGameMenu scenarioStack
  CharKey 'q' -> exitNewGameMenu scenarioStack
  ControlChar 'q' -> halt
  VtyEvent ev -> do
    menu' <- nestEventM' curMenu (handleListEvent ev)
    uiState . uiMenu .= NewGameMenu (menu' :| rest)
  _ -> continueWithoutRedraw

exitNewGameMenu :: NonEmpty (BL.List Name ScenarioItem) -> EventM Name AppState ()
exitNewGameMenu stk = do
  uiState . uiMenu
    .= case snd (NE.uncons stk) of
      Nothing -> MainMenu (mainMenu NewGame)
      Just stk' -> NewGameMenu stk'

pressAnyKey :: Menu -> BrickEvent Name AppEvent -> EventM Name AppState ()
pressAnyKey m (VtyEvent (V.EvKey _ _)) = uiState . uiMenu .= m
pressAnyKey _ _ = continueWithoutRedraw

-- | The top-level event handler while we are running the game itself.
handleMainEvent :: BrickEvent Name AppEvent -> EventM Name AppState ()
handleMainEvent ev = do
  s <- get
  mt <- preuse $ uiState . uiModal . _Just . modalType
  let isRunning = maybe True isRunningModal mt
  case ev of
    AppEvent Frame
      | s ^. gameState . paused -> continueWithoutRedraw
      | otherwise -> runFrameUI
    -- ctrl-q works everywhere
    ControlChar 'q' ->
      case s ^. gameState . winCondition of
        Won _ -> toggleModal WinModal
        _ -> toggleModal QuitModal
    VtyEvent (V.EvResize _ _) -> invalidateCacheEntry WorldCache
    Key V.KEsc
      | isJust (s ^. uiState . uiError) -> uiState . uiError .= Nothing
      | Just m <- s ^. uiState . uiModal -> do
        safeAutoUnpause
        uiState . uiModal .= Nothing
        -- message modal is not autopaused, so update notifications when leaving it
        when (m ^. modalType == MessagesModal) $ do
          gameState . lastSeenMessageTime .= s ^. gameState . ticks
    FKey 1 -> toggleModal HelpModal
    FKey 2 -> toggleModal RobotsModal
    FKey 3 | not (null (s ^. gameState . availableRecipes . notificationsContent)) -> do
      toggleModal RecipesModal
      gameState . availableRecipes . notificationsCount .= 0
    FKey 4 | not (null (s ^. gameState . availableCommands . notificationsContent)) -> do
      toggleModal CommandsModal
      gameState . availableCommands . notificationsCount .= 0
    FKey 5 | not (null (s ^. gameState . messageNotifications . notificationsContent)) -> do
      toggleModal MessagesModal
      gameState . lastSeenMessageTime .= s ^. gameState . ticks
    ControlChar 'g' -> case s ^. uiState . uiGoal of
      Just g | g /= [] -> toggleModal (GoalModal g)
      _ -> continueWithoutRedraw
    MetaChar 'h' -> do
      t <- liftIO $ getTime Monotonic
      h <- use $ uiState . uiHideRobotsUntil
      if h >= t
        then -- ignore repeated keypresses
          continueWithoutRedraw
        else -- hide for two seconds
        do
          uiState . uiHideRobotsUntil .= t + TimeSpec 2 0
          invalidateCacheEntry WorldCache
    -- pausing and stepping
    ControlChar 'p' | isRunning -> safeTogglePause
    ControlChar 'o' | isRunning -> do
      gameState . runStatus .= ManualPause
      runGameTickUI
    -- speed controls
    ControlChar 'x' | isRunning -> modify $ adjustTPS (+)
    ControlChar 'z' | isRunning -> modify $ adjustTPS (-)
    -- special keys that work on all panels
    MetaChar 'w' -> setFocus WorldPanel
    MetaChar 'e' -> setFocus RobotPanel
    MetaChar 'r' -> setFocus REPLPanel
    MetaChar 't' -> setFocus InfoPanel
    -- pass keys on to modal event handler if a modal is open
    VtyEvent vev
      | isJust (s ^. uiState . uiModal) -> handleModalEvent vev
    -- toggle creative mode if in "cheat mode"
    ControlChar 'v'
      | s ^. uiState . uiCheatMode -> gameState . creativeMode %= not
    MouseDown n _ _ mouseLoc ->
      case n of
        WorldPanel -> do
          mouseCoordsM <- Brick.zoom gameState (mouseLocToWorldCoords mouseLoc)
          uiState . uiWorldCursor .= mouseCoordsM
        REPLInput -> do
          setFocus REPLPanel
          handleREPLEvent ev
        _ -> continueWithoutRedraw
    MouseUp n _ _mouseLoc -> do
      case n of
        InventoryListItem pos -> uiState . uiInventory . traverse . _2 %= BL.listMoveTo pos
        _ -> return ()
      setFocus $ case n of
        -- Adapt click event origin to their right panel.
        -- For the REPL and the World view, using 'Brick.Widgets.Core.clickable' correctly set the origin.
        -- However this does not seems to work for the robot and info panel.
        -- Thus we force the destination focus here.
        InventoryList -> RobotPanel
        InventoryListItem _ -> RobotPanel
        InfoViewport -> InfoPanel
        _ -> n
    -- dispatch any other events to the focused panel handler
    _ev -> do
      fring <- use $ uiState . uiFocusRing
      case focusGetCurrent fring of
        Just REPLPanel -> handleREPLEvent ev
        Just WorldPanel -> handleWorldEvent ev
        Just RobotPanel -> handleRobotPanelEvent ev
        Just InfoPanel -> handleInfoPanelEvent infoScroll ev
        _ -> continueWithoutRedraw

mouseLocToWorldCoords :: Brick.Location -> EventM Name GameState (Maybe W.Coords)
mouseLocToWorldCoords (Brick.Location mouseLoc) = do
  mext <- lookupExtent WorldExtent
  case mext of
    Nothing -> pure Nothing
    Just ext -> do
      region <- gets $ flip viewingRegion (bimap fromIntegral fromIntegral (extentSize ext))
      let regionStart = W.unCoords (fst region)
          mouseLoc' = bimap fromIntegral fromIntegral mouseLoc
          mx = snd mouseLoc' + fst regionStart
          my = fst mouseLoc' + snd regionStart
       in pure . Just $ W.Coords (mx, my)

setFocus :: Name -> EventM Name AppState ()
setFocus name = uiState . uiFocusRing %= focusSetCurrent name

-- | Set the game to Running if it was (auto) paused otherwise to paused.
--
-- Also resets the last frame time to now. If we are pausing, it
-- doesn't matter; if we are unpausing, this is critical to
-- ensure the next frame doesn't think it has to catch up from
-- whenever the game was paused!
safeTogglePause :: EventM Name AppState ()
safeTogglePause = do
  curTime <- liftIO $ getTime Monotonic
  uiState . lastFrameTime .= curTime
  gameState . runStatus %= toggleRunStatus

-- | Only unpause the game if leaving autopaused modal.
--
-- Note that the game could have been paused before opening
-- the modal, in that case, leave the game paused.
safeAutoUnpause :: EventM Name AppState ()
safeAutoUnpause = do
  runs <- use $ gameState . runStatus
  when (runs == AutoPause) safeTogglePause

toggleModal :: ModalType -> EventM Name AppState ()
toggleModal mt = do
  modal <- use $ uiState . uiModal
  case modal of
    Nothing -> do
      newModal <- gets $ flip generateModal mt
      ensurePause
      uiState . uiModal ?= newModal
    Just _ -> uiState . uiModal .= Nothing >> safeAutoUnpause
 where
  -- Set the game to AutoPause if needed
  ensurePause = do
    pause <- use $ gameState . paused
    unless (pause || isRunningModal mt) $ do
      gameState . runStatus .= AutoPause

-- | The running modals do not autopause the game.
isRunningModal :: ModalType -> Bool
isRunningModal mt = mt `elem` [RobotsModal, MessagesModal]

handleModalEvent :: V.Event -> EventM Name AppState ()
handleModalEvent = \case
  V.EvKey V.KEnter [] -> do
    mdialog <- preuse $ uiState . uiModal . _Just . modalDialog
    toggleModal QuitModal
    case dialogSelection <$> mdialog of
      Just (Just QuitButton) -> quitGame
      Just (Just KeepPlayingButton) -> toggleModal KeepPlayingModal
      Just (Just (StartOverButton currentSeed siPair)) -> restartGame currentSeed siPair
      Just (Just (NextButton siPair)) -> saveScenarioInfoOnQuit >> startGame siPair Nothing
      _ -> return ()
  ev -> do
    Brick.zoom (uiState . uiModal . _Just . modalDialog) (handleDialogEvent ev)
    modal <- preuse $ uiState . uiModal . _Just . modalType
    case modal of
      Just _ -> handleInfoPanelEvent modalScroll (VtyEvent ev)
      _ -> return ()

-- | Write the @ScenarioInfo@ out to disk when exiting a game.
saveScenarioInfoOnQuit :: (MonadIO m, MonadState AppState m) => m ()
saveScenarioInfoOnQuit = do
  -- Don't save progress if we are in cheat mode
  cheat <- use $ uiState . uiCheatMode
  unless cheat $ do
    -- the path should be normalized and good to search in scenario collection
    mp' <- use $ gameState . currentScenarioPath
    case mp' of
      Nothing -> return ()
      Just p' -> do
        gs <- use $ gameState . scenarios
        p <- liftIO $ normalizeScenarioPath gs p'
        t <- liftIO getZonedTime
        won <- isJust <$> preuse (gameState . winCondition . _Won)
        ts <- use $ gameState . ticks
        let currentScenarioInfo :: Traversal' AppState ScenarioInfo
            currentScenarioInfo = gameState . scenarios . scenarioItemByPath p . _SISingle . _2
        currentScenarioInfo %= updateScenarioInfoOnQuit t ts won
        status <- preuse currentScenarioInfo
        case status of
          Nothing -> return ()
          Just si -> liftIO $ saveScenarioInfo p si

        -- See what scenario is currently focused in the menu.  Depending on how the
        -- previous scenario ended (via quit vs. via win), it might be the same as
        -- currentScenarioPath or it might be different.
        curPath <- preuse $ uiState . uiMenu . _NewGameMenu . ix 0 . BL.listSelectedElementL . _SISingle . _2 . scenarioPath
        -- Now rebuild the NewGameMenu so it gets the updated ScenarioInfo,
        -- being sure to preserve the same focused scenario.
        sc <- use $ gameState . scenarios
        forM_ (mkNewGameMenu cheat sc (fromMaybe p curPath)) (uiState . uiMenu .=)

-- | Quit a game.
--
-- * writes out the updated REPL history to a @.swarm_history@ file
-- * saves current scenario status (InProgress/Completed)
-- * returns to the previous menu
quitGame :: EventM Name AppState ()
quitGame = do
  history <- use $ uiState . uiREPL . replHistory
  let hist = mapMaybe getREPLEntry $ getLatestREPLHistoryItems maxBound history
  liftIO $ (`T.appendFile` T.unlines hist) =<< getSwarmHistoryPath True
  saveScenarioInfoOnQuit
  menu <- use $ uiState . uiMenu
  case menu of
    NoMenu -> halt
    _ -> uiState . uiPlaying .= False

------------------------------------------------------------
-- Handling Frame events
------------------------------------------------------------

-- | Run the game for a single /frame/ (/i.e./ screen redraw), then
--   update the UI.  Depending on how long it is taking to draw each
--   frame, and how many ticks per second we are trying to achieve,
--   this may involve stepping the game any number of ticks (including
--   zero).
runFrameUI :: EventM Name AppState ()
runFrameUI = do
  runFrame
  redraw <- updateUI
  unless redraw continueWithoutRedraw

-- | Run the game for a single frame, without updating the UI.
runFrame :: EventM Name AppState ()
runFrame = do
  -- Reset the needsRedraw flag.  While procssing the frame and stepping the robots,
  -- the flag will get set to true if anything changes that requires redrawing the
  -- world (e.g. a robot moving or disappearing).
  gameState . needsRedraw .= False

  -- The logic here is taken from https://gafferongames.com/post/fix_your_timestep/ .

  -- Find out how long the previous frame took, by subtracting the
  -- previous time from the current time.
  prevTime <- use (uiState . lastFrameTime)
  curTime <- liftIO $ getTime Monotonic
  let frameTime = diffTimeSpec curTime prevTime

  -- Remember now as the new previous time.
  uiState . lastFrameTime .= curTime

  -- We now have some additional accumulated time to play with.  The
  -- idea is to now "catch up" by doing as many ticks as are supposed
  -- to fit in the accumulated time.  Some accumulated time may be
  -- left over, but it will roll over to the next frame.  This way we
  -- deal smoothly with things like a variable frame rate, the frame
  -- rate not being a nice multiple of the desired ticks per second,
  -- etc.
  uiState . accumulatedTime += frameTime

  -- Figure out how many ticks per second we're supposed to do,
  -- and compute the timestep `dt` for a single tick.
  lgTPS <- use (uiState . lgTicksPerSecond)
  let oneSecond = 1_000_000_000 -- one second = 10^9 nanoseconds
      dt
        | lgTPS >= 0 = oneSecond `div` (1 `shiftL` lgTPS)
        | otherwise = oneSecond * (1 `shiftL` abs lgTPS)

  -- Update TPS/FPS counters every second
  infoUpdateTime <- use (uiState . lastInfoTime)
  let updateTime = toNanoSecs $ diffTimeSpec curTime infoUpdateTime
  when (updateTime >= oneSecond) $ do
    -- Wait for at least one second to have elapsed
    when (infoUpdateTime /= 0) $ do
      -- set how much frame got processed per second
      frames <- use (uiState . frameCount)
      uiState . uiFPS .= fromIntegral (frames * fromInteger oneSecond) / fromIntegral updateTime

      -- set how much ticks got processed per frame
      uiTicks <- use (uiState . tickCount)
      uiState . uiTPF .= fromIntegral uiTicks / fromIntegral frames

      -- ensure this frame gets drawn
      gameState . needsRedraw .= True

    -- Reset the counter and wait another seconds for the next update
    uiState . tickCount .= 0
    uiState . frameCount .= 0
    uiState . lastInfoTime .= curTime

  -- Increment the frame count
  uiState . frameCount += 1

  -- Now do as many ticks as we need to catch up.
  uiState . frameTickCount .= 0
  runFrameTicks (fromNanoSecs dt)

ticksPerFrameCap :: Int
ticksPerFrameCap = 30

-- | Do zero or more ticks, with each tick notionally taking the given
--   timestep, until we have used up all available accumulated time,
--   OR until we have hit the cap on ticks per frame, whichever comes
--   first.
runFrameTicks :: TimeSpec -> EventM Name AppState ()
runFrameTicks dt = do
  a <- use (uiState . accumulatedTime)
  t <- use (uiState . frameTickCount)

  -- Is there still time left?  Or have we hit the cap on ticks per frame?
  when (a >= dt && t < ticksPerFrameCap) $ do
    -- If so, do a tick, count it, subtract dt from the accumulated time,
    -- and loop!
    runGameTick
    uiState . tickCount += 1
    uiState . frameTickCount += 1
    uiState . accumulatedTime -= dt
    runFrameTicks dt

-- | Run the game for a single tick, and update the UI.
runGameTickUI :: EventM Name AppState ()
runGameTickUI = runGameTick >> void updateUI

-- | Modifies the game state using a fused-effect state action.
zoomGameState :: (MonadState AppState m, MonadIO m) => Fused.StateC GameState (Fused.LiftC IO) a -> m ()
zoomGameState f = do
  gs <- use gameState
  gs' <- liftIO (Fused.runM (Fused.execState gs f))
  gameState .= gs'

-- | Run the game for a single tick (/without/ updating the UI).
--   Every robot is given a certain amount of maximum computation to
--   perform a single world action (like moving, turning, grabbing,
--   etc.).
runGameTick :: EventM Name AppState ()
runGameTick = zoomGameState gameTick

-- | Update the UI.  This function is used after running the
--   game for some number of ticks.
updateUI :: EventM Name AppState Bool
updateUI = do
  loadVisibleRegion

  -- If the game state indicates a redraw is needed, invalidate the
  -- world cache so it will be redrawn.
  g <- use gameState
  when (g ^. needsRedraw) $ invalidateCacheEntry WorldCache

  -- Check if the inventory list needs to be updated.
  listRobotHash <- fmap fst <$> use (uiState . uiInventory)
  -- The hash of the robot whose inventory is currently displayed (if any)

  fr <- use (gameState . to focusedRobot)
  let focusedRobotHash = view inventoryHash <$> fr
  -- The hash of the focused robot (if any)

  shouldUpdate <- use (uiState . uiInventoryShouldUpdate)
  -- If the hashes don't match (either because which robot (or
  -- whether any robot) is focused changed, or the focused robot's
  -- inventory changed), regenerate the list.
  inventoryUpdated <-
    if listRobotHash /= focusedRobotHash || shouldUpdate
      then do
        Brick.zoom uiState $ populateInventoryList fr
        (uiState . uiInventoryShouldUpdate) .= False
        pure True
      else pure False

  -- Now check if the base finished running a program entered at the REPL.
  replUpdated <- case g ^. replStatus of
    -- It did, and the result was the unit value.  Just reset replStatus.
    REPLWorking (Typed (Just VUnit) typ reqs) -> do
      gameState . replStatus .= REPLDone (Just $ Typed VUnit typ reqs)
      pure True

    -- It did, and returned some other value.  Pretty-print the
    -- result as a REPL output, with its type, and reset the replStatus.
    REPLWorking (Typed (Just v) pty reqs) -> do
      let finalType = stripCmd pty
      let val = Typed v finalType reqs
      itIx <- use (gameState . replNextValueIndex)
      let itName = fromString $ "it" ++ show itIx
      let out = T.intercalate " " [itName, ":", prettyText finalType, "=", into (prettyValue v)]
      uiState . uiREPL . replHistory %= addREPLItem (REPLOutput out)
      gameState . replStatus .= REPLDone (Just val)
      gameState . baseRobot . robotContext . at itName .= Just val
      gameState . replNextValueIndex %= (+ 1)
      pure True

    -- Otherwise, do nothing.
    _ -> pure False

  -- If the focused robot's log has been updated and the UI focus
  -- isn't currently on the inventory or info panels, attempt to
  -- automatically switch to the logger and scroll all the way down so
  -- the new message can be seen.
  uiState . uiScrollToEnd .= False
  logUpdated <- do
    -- If the inventory or info panels are currently focused, it would
    -- be rude to update them right under the user's nose, so consider
    -- them "sticky".  They will be updated as soon as the player moves
    -- the focus away.
    fring <- use $ uiState . uiFocusRing
    let sticky = focusGetCurrent fring `elem` [Just RobotPanel, Just InfoPanel]

    -- Check if the robot log was updated and we are allowed to change
    -- the inventory+info panels.
    case maybe False (view robotLogUpdated) fr && not sticky of
      False -> pure False
      True -> do
        -- Reset the log updated flag
        zoomGameState clearFocusedRobotLogUpdated

        -- Find and focus an installed "logger" device in the inventory list.
        let isLogger (InstalledEntry e) = e ^. entityName == "logger"
            isLogger _ = False
            focusLogger = BL.listFindBy isLogger

        uiState . uiInventory . _Just . _2 %= focusLogger

        -- Now inform the UI that it should scroll the info panel to
        -- the very end.
        uiState . uiScrollToEnd .= True
        pure True

  -- Decide whether the info panel has more content scrolled off the
  -- top and/or bottom, so we can draw some indicators to show it if
  -- so.  Note, because we only know the update size and position of
  -- the viewport *after* it has been rendered, this means the top and
  -- bottom indicators will only be updated one frame *after* the info
  -- panel updates, but this isn't really that big of deal.
  infoPanelUpdated <- do
    mvp <- lookupViewport InfoViewport
    case mvp of
      Nothing -> return False
      Just vp -> do
        let topMore = (vp ^. vpTop) > 0
            botMore = (vp ^. vpTop + snd (vp ^. vpSize)) < snd (vp ^. vpContentSize)
        oldTopMore <- uiState . uiMoreInfoTop <<.= topMore
        oldBotMore <- uiState . uiMoreInfoBot <<.= botMore
        return $ oldTopMore /= topMore || oldBotMore /= botMore

  -- Decide whether we need to update the current goal text, and pop
  -- up a modal dialog.
  curGoal <- use (uiState . uiGoal)
  newGoal <-
    preuse (gameState . winCondition . _WinConditions . _NonEmpty . _1 . objectiveGoal)

  let goalUpdated = curGoal /= newGoal
  when goalUpdated $ do
    uiState . uiGoal .= newGoal
    case newGoal of
      Just goal | goal /= [] -> do
        toggleModal (GoalModal goal)
      _ -> return ()

  -- Decide whether to show a pop-up modal congratulating the user on
  -- successfully completing the current challenge.
  winModalUpdated <- do
    w <- use (gameState . winCondition)
    case w of
      Won False -> do
        gameState . winCondition .= Won True
        toggleModal WinModal
        uiState . uiMenu %= advanceMenu
        return True
      _ -> return False

  let redraw = g ^. needsRedraw || inventoryUpdated || replUpdated || logUpdated || infoPanelUpdated || goalUpdated || winModalUpdated
  pure redraw

-- | Make sure all tiles covering the visible part of the world are
--   loaded.
loadVisibleRegion :: EventM Name AppState ()
loadVisibleRegion = do
  mext <- lookupExtent WorldExtent
  case mext of
    Nothing -> return ()
    Just (Extent _ _ size) -> do
      gs <- use gameState
      gameState . world %= W.loadRegion (viewingRegion gs (over both fromIntegral size))

-- | Strips top-level `cmd` from type (in case of REPL evaluation),
--   and returns a boolean to indicate if it happened
stripCmd :: Polytype -> Polytype
stripCmd (Forall xs (TyCmd ty)) = Forall xs ty
stripCmd pty = pty

------------------------------------------------------------
-- REPL events
------------------------------------------------------------

-- | Set the REPLForm to the given value, resetting type error checks to Nothing
--   and removing uiError.
resetREPL :: T.Text -> REPLPrompt -> UIState -> UIState
resetREPL t r ui =
  ui
    & uiREPL . replPromptText .~ t
    & uiREPL . replPromptType .~ r
    & uiError .~ Nothing

-- | Handle a user input event for the REPL.
handleREPLEvent :: BrickEvent Name AppEvent -> EventM Name AppState ()
handleREPLEvent x = do
  s <- get
  let repl = s ^. uiState . uiREPL
      controlMode = repl ^. replControlMode
      uinput = repl ^. replPromptText
  case x of
    MetaChar 'p' ->
      onlyCreative $ do
        if T.null uinput
          then uiState . uiREPL . replControlMode %= cycleEnum
          else uiState . uiError ?= "Please clear the REPL first."
    _ -> case controlMode of
      Typing -> handleREPLEventTyping x
      Piloting -> handleREPLEventPiloting x

-- | Handle a user "piloting" input event for the REPL.
handleREPLEventPiloting :: BrickEvent Name AppEvent -> EventM Name AppState ()
handleREPLEventPiloting x = case x of
  Key V.KUp -> inputCmd "move"
  Key V.KDown -> inputCmd "turn back"
  Key V.KLeft -> inputCmd "turn left"
  Key V.KRight -> inputCmd "turn right"
  ShiftKey V.KUp -> inputCmd "turn north"
  ShiftKey V.KDown -> inputCmd "turn south"
  ShiftKey V.KLeft -> inputCmd "turn west"
  ShiftKey V.KRight -> inputCmd "turn east"
  Key V.KDel -> inputCmd "selfdestruct"
  CharKey 'g' -> inputCmd "grab"
  CharKey 'h' -> inputCmd "harvest"
  CharKey 'd' -> inputCmd "drill forward"
  CharKey 's' -> inputCmd "scan forward"
  CharKey 'b' -> inputCmd "blocked"
  CharKey 'u' -> inputCmd "upload base"
  _ -> inputCmd "noop"
 where
  inputCmd cmdText = do
    uiState . uiREPL %= setCmd (cmdText <> ";")
    modify validateREPLForm
    handleREPLEventTyping $ Key V.KEnter

  setCmd nt repl =
    repl
      & replPromptText .~ nt
      & replPromptType .~ CmdPrompt []

-- | Handle a user input event for the REPL.
handleREPLEventTyping :: BrickEvent Name AppEvent -> EventM Name AppState ()
handleREPLEventTyping = \case
  ControlChar 'c' -> do
    gameState . baseRobot . machine %= cancel
    uiState . uiREPL . replPromptType .= CmdPrompt []
    uiState . uiREPL . replPromptText .= ""
  Key V.KEnter -> do
    s <- get
<<<<<<< HEAD
    let entry = formState (s ^. uiState . uiReplForm)
        topTypeCtx = s ^. gameState . robotMap . ix 0 . robotContext . defTypes
        topReqCtx = s ^. gameState . robotMap . ix 0 . robotContext . defReqs
        topValCtx = s ^. gameState . robotMap . ix 0 . robotContext . defVals
        topStore =
          fromMaybe emptyStore $
            s ^? gameState . robotMap . at 0 . _Just . robotContext . defStore
        startBaseProgram t@(ProcessedTerm _ (Module tm _) _ _) =
          (gameState . replStatus .~ REPLWorking (sType tm) Nothing)
            . (gameState . robotMap . ix 0 . machine .~ initMachine t topValCtx topStore)
=======
    let topCtx = topContext s
        repl = s ^. uiState . uiREPL
        uinput = repl ^. replPromptText

        -- The player typed something at the REPL and hit Enter; this
        -- function takes the resulting ProcessedTerm (if the REPL
        -- input is valid) and sets up the base robot to run it.
        startBaseProgram t@(ProcessedTerm _ (Module ty _) reqs reqCtx) =
          -- Set the REPL status to Working
          (gameState . replStatus .~ REPLWorking (Typed Nothing ty reqs))
            -- The `reqCtx` maps names of variables defined in the
            -- term (by `def` statements) to their requirements.
            -- E.g. if we had `def m = move end`, the reqCtx would
            -- record the fact that `m` needs the `move` capability.
            -- We simply dump the entire `reqCtx` into the robot's
            -- context, so we can look up requirements if we later
            -- need to requirements-check an argument to `build` or
            -- `reprogram` at runtime.  See the discussion at
            -- https://github.com/swarm-game/swarm/pull/827 for more
            -- details.
            . (gameState . baseRobot . robotContext . defReqs .~ reqCtx)
            -- Set up the robot's CESK machine to evaluate/execute the
            -- given term, being sure to initialize the CESK machine
            -- environment and store from the top-level context.
            . (gameState . baseRobot . machine .~ initMachine t (topCtx ^. defVals) (topCtx ^. defStore))
            -- Finally, be sure to activate the base robot.
>>>>>>> e73a2849
            . (gameState %~ execState (activateRobot 0))

    if not $ s ^. gameState . replWorking
      then case repl ^. replPromptType of
        CmdPrompt _ ->
          case processTerm' (topCtx ^. defTypes) (topCtx ^. defReqs) uinput of
            Right mt -> do
              uiState %= resetREPL "" (CmdPrompt [])
              uiState . uiREPL . replHistory %= addREPLItem (REPLEntry uinput)
              modify $ maybe id startBaseProgram mt
            Left err -> uiState . uiError ?= err
        SearchPrompt hist ->
          case lastEntry uinput hist of
            Nothing -> uiState %= resetREPL "" (CmdPrompt [])
            Just found
              | T.null uinput -> uiState %= resetREPL "" (CmdPrompt [])
              | otherwise -> do
                uiState %= resetREPL found (CmdPrompt [])
                modify validateREPLForm
      else continueWithoutRedraw
  Key V.KUp -> modify $ adjReplHistIndex Older
  Key V.KDown -> modify $ adjReplHistIndex Newer
  ControlChar 'r' -> do
    s <- get
    let uinput = s ^. uiState . uiREPL . replPromptText
    case s ^. uiState . uiREPL . replPromptType of
      CmdPrompt _ -> uiState . uiREPL . replPromptType .= SearchPrompt (s ^. uiState . uiREPL . replHistory)
      SearchPrompt rh -> case lastEntry uinput rh of
        Nothing -> pure ()
        Just found -> uiState . uiREPL . replPromptType .= SearchPrompt (removeEntry found rh)
  CharKey '\t' -> do
    s <- get
    let names = s ^.. gameState . baseRobot . robotContext . defTypes . to assocs . traverse . _1
    uiState . uiREPL %= tabComplete names (s ^. gameState . entityMap)
    modify validateREPLForm
  EscapeKey -> do
    formSt <- use $ uiState . uiREPL . replPromptType
    case formSt of
      CmdPrompt {} -> continueWithoutRedraw
      SearchPrompt _ ->
        uiState %= resetREPL "" (CmdPrompt [])
  ControlChar 'd' -> do
    text <- use $ uiState . uiREPL . replPromptText
    if text == T.empty
      then toggleModal QuitModal
      else continueWithoutRedraw
  -- finally if none match pass the event to the editor
  ev -> do
    Brick.zoom (uiState . uiREPL . replPromptEditor) (handleEditorEvent ev)
    uiState . uiREPL . replPromptType %= \case
      CmdPrompt _ -> CmdPrompt [] -- reset completions on any event passed to editor
      SearchPrompt a -> SearchPrompt a
    modify validateREPLForm

data CompletionType
  = FunctionName
  | EntityName
  deriving (Eq)

-- | Try to complete the last word in a partially-entered REPL prompt using
--   reserved words and names in scope (in the case of function names) or
--   entity names (in the case of string literals).
tabComplete :: [Var] -> EntityMap -> REPLState -> REPLState
tabComplete names em repl = case repl ^. replPromptType of
  SearchPrompt _ -> repl
  CmdPrompt mms
    -- Case 1: If completion candidates have already been
    -- populated via case (3), cycle through them.
    -- Note that tabbing through the candidates *does* update the value
    -- of "t", which one might think would narrow the candidate list
    -- to only that match and therefore halt the cycling.
    -- However, the candidate list only gets recomputed (repopulated)
    -- if the user subsequently presses a non-Tab key. Thus the current
    -- value of "t" is ignored for all Tab presses subsequent to the
    -- first.
    | (m : ms) <- mms -> setCmd (replacementFunc m) (ms ++ [m])
    -- Case 2: Require at least one letter to be typed in order to offer completions for
    -- function names.
    -- We allow suggestions for Entity Name strings without anything having been typed.
    | T.null lastWord && completionType == FunctionName -> setCmd t []
    -- Case 3: Typing another character in the REPL clears the completion candidates from
    -- the CmdPrompt, so when Tab is pressed again, this case then gets executed and
    -- repopulates them.
    | otherwise -> case candidateMatches of
      [] -> setCmd t []
      [m] -> setCmd (completeWith m) []
      -- Perform completion with the first candidate, then populate the list
      -- of all candidates with the current completion moved to the back
      -- of the queue.
      (m : ms) -> setCmd (completeWith m) (ms ++ [m])
 where
  -- checks the "parity" of the number of quotes. If odd, then there is an open quote.
  hasOpenQuotes = (== 1) . (`mod` 2) . T.count "\""

  completionType =
    if hasOpenQuotes t
      then EntityName
      else FunctionName

  replacementFunc = T.append $ T.dropWhileEnd replacementBoundaryPredicate t
  completeWith m = T.append t $ T.drop (T.length lastWord) m
  lastWord = T.takeWhileEnd replacementBoundaryPredicate t
  candidateMatches = filter (lastWord `T.isPrefixOf`) replacementCandidates

  (replacementCandidates, replacementBoundaryPredicate) = case completionType of
    EntityName -> (entityNames, (/= '"'))
    FunctionName -> (possibleWords, isIdentChar)

  possibleWords = reservedWords ++ names

  entityNames = M.keys $ entitiesByName em

  t = repl ^. replPromptText
  setCmd nt ms =
    repl
      & replPromptText .~ nt
      & replPromptType .~ CmdPrompt ms

-- | Validate the REPL input when it changes: see if it parses and
--   typechecks, and set the color accordingly.
validateREPLForm :: AppState -> AppState
validateREPLForm s =
  case replPrompt of
<<<<<<< HEAD
    CmdPrompt "" _ ->
      let theType = s ^. gameState . replStatus . replActiveType
       in s & uiState . uiReplType .~ theType
    CmdPrompt uinput _ ->
      let result = processTerm' topTypeCtx topReqCtx uinput
          theType = case result of
            Right (Just (ProcessedTerm _ (Module tm _) _ _)) -> Just (sType tm)
            _ -> Nothing
       in s & uiState . uiReplForm %~ validate result
            & uiState . uiReplType .~ theType
    SearchPrompt _ _ -> s
=======
    CmdPrompt _
      | T.null uinput ->
        let theType = s ^. gameState . replStatus . replActiveType
         in s & uiState . uiREPL . replType .~ theType
    CmdPrompt _
      | otherwise ->
        let result = processTerm' (topCtx ^. defTypes) (topCtx ^. defReqs) uinput
            theType = case result of
              Right (Just (ProcessedTerm _ (Module ty _) _ _)) -> Just ty
              _ -> Nothing
         in s
              & uiState . uiREPL . replValid .~ isRight result
              & uiState . uiREPL . replType .~ theType
    SearchPrompt _ -> s
>>>>>>> e73a2849
 where
  uinput = s ^. uiState . uiREPL . replPromptText
  replPrompt = s ^. uiState . uiREPL . replPromptType
  topCtx = topContext s

-- | Update our current position in the REPL history.
adjReplHistIndex :: TimeDir -> AppState -> AppState
adjReplHistIndex d s =
  s
    & uiState . uiREPL %~ moveREPL
    & validateREPLForm
 where
  moveREPL :: REPLState -> REPLState
  moveREPL repl =
    newREPL
      & (if replIndexIsAtInput (repl ^. replHistory) then saveLastEntry else id)
      & (if oldEntry /= newEntry then showNewEntry else id)
   where
    -- new AppState after moving the repl index
    newREPL :: REPLState
    newREPL = repl & replHistory %~ moveReplHistIndex d oldEntry

    saveLastEntry = replLast .~ (repl ^. replPromptText)
    showNewEntry = (replPromptEditor .~ newREPLEditor newEntry) . (replPromptType .~ CmdPrompt [])
    -- get REPL data
    getCurrEntry = fromMaybe (repl ^. replLast) . getCurrentItemText . view replHistory
    oldEntry = getCurrEntry repl
    newEntry = getCurrEntry newREPL

------------------------------------------------------------
-- World events
------------------------------------------------------------

worldScrollDist :: Int64
worldScrollDist = 8

onlyCreative :: MonadState AppState m => m () -> m ()
onlyCreative a = do
  c <- use $ gameState . creativeMode
  when c a

-- | Handle a user input event in the world view panel.
handleWorldEvent :: BrickEvent Name AppEvent -> EventM Name AppState ()
-- scrolling the world view in Creative mode
handleWorldEvent = \case
  Key k | k `elem` moveKeys -> onlyCreative $ scrollView (^+^ (worldScrollDist *^ keyToDir k))
  CharKey 'c' -> do
    invalidateCacheEntry WorldCache
    gameState . viewCenterRule .= VCRobot 0
  -- show fps
  CharKey 'f' -> uiState . uiShowFPS %= not
  -- Fall-through case: don't do anything.
  _ -> continueWithoutRedraw
 where
  moveKeys =
    [ V.KUp
    , V.KDown
    , V.KLeft
    , V.KRight
    , V.KChar 'h'
    , V.KChar 'j'
    , V.KChar 'k'
    , V.KChar 'l'
    ]

-- | Manually scroll the world view.
scrollView :: (V2 Int64 -> V2 Int64) -> EventM Name AppState ()
scrollView update = do
  -- Manually invalidate the 'WorldCache' instead of just setting
  -- 'needsRedraw'.  I don't quite understand why the latter doesn't
  -- always work, but there seems to be some sort of race condition
  -- where 'needsRedraw' gets reset before the UI drawing code runs.
  invalidateCacheEntry WorldCache
  gameState %= modifyViewCenter update

-- | Convert a directional key into a direction.
keyToDir :: V.Key -> V2 Int64
keyToDir V.KUp = north
keyToDir V.KDown = south
keyToDir V.KRight = east
keyToDir V.KLeft = west
keyToDir (V.KChar 'h') = west
keyToDir (V.KChar 'j') = south
keyToDir (V.KChar 'k') = north
keyToDir (V.KChar 'l') = east
keyToDir _ = V2 0 0

-- | Adjust the ticks per second speed.
adjustTPS :: (Int -> Int -> Int) -> AppState -> AppState
adjustTPS (+/-) = uiState . lgTicksPerSecond %~ (+/- 1)

------------------------------------------------------------
-- Robot panel events
------------------------------------------------------------

-- | Handle user input events in the robot panel.
handleRobotPanelEvent :: BrickEvent Name AppEvent -> EventM Name AppState ()
handleRobotPanelEvent = \case
  (Key V.KEnter) ->
    gets focusedEntity >>= maybe continueWithoutRedraw descriptionModal
  (CharKey 'm') ->
    gets focusedEntity >>= maybe continueWithoutRedraw makeEntity
  (CharKey '0') -> do
    uiState . uiInventoryShouldUpdate .= True
    uiState . uiShowZero %= not
  (CharKey ';') -> do
    uiState . uiInventoryShouldUpdate .= True
    uiState . uiInventorySort %= cycleSortOrder
  (CharKey ':') -> do
    uiState . uiInventoryShouldUpdate .= True
    uiState . uiInventorySort %= cycleSortDirection
  (VtyEvent ev) -> do
    -- This does not work we want to skip redrawing in the no-list case
    -- Brick.zoom (uiState . uiInventory . _Just . _2) (handleListEventWithSeparators ev (is _Separator))
    mList <- preuse $ uiState . uiInventory . _Just . _2
    case mList of
      Nothing -> continueWithoutRedraw
      Just l -> do
        l' <- nestEventM' l (handleListEventWithSeparators ev (is _Separator))
        uiState . uiInventory . _Just . _2 .= l'
  _ -> continueWithoutRedraw

-- | Attempt to make an entity selected from the inventory, if the
--   base is not currently busy.
makeEntity :: Entity -> EventM Name AppState ()
makeEntity e = do
  s <- get
<<<<<<< HEAD
  let name = e ^. entityName
      mkPT = [tmQ| make $str:name |]
=======
  let mkTy = PolyUnit
      mkReq = R.singletonCap CMake
      mkProg = TApp (TConst Make) (TText (e ^. entityName))
      mkPT = ProcessedTerm mkProg (Module mkTy empty) mkReq empty
>>>>>>> e73a2849
      topStore =
        fromMaybe emptyStore $
          s ^? gameState . baseRobot . robotContext . defStore

  case isActive <$> (s ^? gameState . baseRobot) of
    Just False -> do
<<<<<<< HEAD
      gameState . replStatus .= REPLWorking PolyUnit Nothing
      gameState . robotMap . ix 0 . machine .= initMachine mkPT empty topStore
=======
      gameState . replStatus .= REPLWorking (Typed Nothing mkTy mkReq)
      gameState . baseRobot . machine .= initMachine mkPT empty topStore
>>>>>>> e73a2849
      gameState %= execState (activateRobot 0)
    _ -> continueWithoutRedraw

-- | Display a modal window with the description of an entity.
descriptionModal :: Entity -> EventM Name AppState ()
descriptionModal e = do
  s <- get
  uiState . uiModal ?= generateModal s (DescriptionModal e)

------------------------------------------------------------
-- Info panel events
------------------------------------------------------------

-- | Handle user events in the info panel (just scrolling).
handleInfoPanelEvent :: ViewportScroll Name -> BrickEvent Name AppEvent -> EventM Name AppState ()
handleInfoPanelEvent vs = \case
  Key V.KDown -> vScrollBy vs 1
  Key V.KUp -> vScrollBy vs (-1)
  CharKey 'k' -> vScrollBy vs 1
  CharKey 'j' -> vScrollBy vs (-1)
  Key V.KPageDown -> vScrollPage vs Brick.Down
  Key V.KPageUp -> vScrollPage vs Brick.Up
  Key V.KHome -> vScrollToBeginning vs
  Key V.KEnd -> vScrollToEnd vs
  _ -> return ()<|MERGE_RESOLUTION|>--- conflicted
+++ resolved
@@ -787,18 +787,6 @@
     uiState . uiREPL . replPromptText .= ""
   Key V.KEnter -> do
     s <- get
-<<<<<<< HEAD
-    let entry = formState (s ^. uiState . uiReplForm)
-        topTypeCtx = s ^. gameState . robotMap . ix 0 . robotContext . defTypes
-        topReqCtx = s ^. gameState . robotMap . ix 0 . robotContext . defReqs
-        topValCtx = s ^. gameState . robotMap . ix 0 . robotContext . defVals
-        topStore =
-          fromMaybe emptyStore $
-            s ^? gameState . robotMap . at 0 . _Just . robotContext . defStore
-        startBaseProgram t@(ProcessedTerm _ (Module tm _) _ _) =
-          (gameState . replStatus .~ REPLWorking (sType tm) Nothing)
-            . (gameState . robotMap . ix 0 . machine .~ initMachine t topValCtx topStore)
-=======
     let topCtx = topContext s
         repl = s ^. uiState . uiREPL
         uinput = repl ^. replPromptText
@@ -806,9 +794,9 @@
         -- The player typed something at the REPL and hit Enter; this
         -- function takes the resulting ProcessedTerm (if the REPL
         -- input is valid) and sets up the base robot to run it.
-        startBaseProgram t@(ProcessedTerm _ (Module ty _) reqs reqCtx) =
+        startBaseProgram t@(ProcessedTerm _ (Module tm _) reqs reqCtx) =
           -- Set the REPL status to Working
-          (gameState . replStatus .~ REPLWorking (Typed Nothing ty reqs))
+          (gameState . replStatus .~ REPLWorking (Typed Nothing (sType tm) reqs))
             -- The `reqCtx` maps names of variables defined in the
             -- term (by `def` statements) to their requirements.
             -- E.g. if we had `def m = move end`, the reqCtx would
@@ -825,7 +813,6 @@
             -- environment and store from the top-level context.
             . (gameState . baseRobot . machine .~ initMachine t (topCtx ^. defVals) (topCtx ^. defStore))
             -- Finally, be sure to activate the base robot.
->>>>>>> e73a2849
             . (gameState %~ execState (activateRobot 0))
 
     if not $ s ^. gameState . replWorking
@@ -949,19 +936,6 @@
 validateREPLForm :: AppState -> AppState
 validateREPLForm s =
   case replPrompt of
-<<<<<<< HEAD
-    CmdPrompt "" _ ->
-      let theType = s ^. gameState . replStatus . replActiveType
-       in s & uiState . uiReplType .~ theType
-    CmdPrompt uinput _ ->
-      let result = processTerm' topTypeCtx topReqCtx uinput
-          theType = case result of
-            Right (Just (ProcessedTerm _ (Module tm _) _ _)) -> Just (sType tm)
-            _ -> Nothing
-       in s & uiState . uiReplForm %~ validate result
-            & uiState . uiReplType .~ theType
-    SearchPrompt _ _ -> s
-=======
     CmdPrompt _
       | T.null uinput ->
         let theType = s ^. gameState . replStatus . replActiveType
@@ -970,13 +944,12 @@
       | otherwise ->
         let result = processTerm' (topCtx ^. defTypes) (topCtx ^. defReqs) uinput
             theType = case result of
-              Right (Just (ProcessedTerm _ (Module ty _) _ _)) -> Just ty
+              Right (Just (ProcessedTerm _ (Module tm _) _ _)) -> Just (sType tm)
               _ -> Nothing
          in s
               & uiState . uiREPL . replValid .~ isRight result
               & uiState . uiREPL . replType .~ theType
     SearchPrompt _ -> s
->>>>>>> e73a2849
  where
   uinput = s ^. uiState . uiREPL . replPromptText
   replPrompt = s ^. uiState . uiREPL . replPromptType
@@ -1104,28 +1077,16 @@
 makeEntity :: Entity -> EventM Name AppState ()
 makeEntity e = do
   s <- get
-<<<<<<< HEAD
   let name = e ^. entityName
       mkPT = [tmQ| make $str:name |]
-=======
-  let mkTy = PolyUnit
-      mkReq = R.singletonCap CMake
-      mkProg = TApp (TConst Make) (TText (e ^. entityName))
-      mkPT = ProcessedTerm mkProg (Module mkTy empty) mkReq empty
->>>>>>> e73a2849
       topStore =
         fromMaybe emptyStore $
           s ^? gameState . baseRobot . robotContext . defStore
 
   case isActive <$> (s ^? gameState . baseRobot) of
     Just False -> do
-<<<<<<< HEAD
-      gameState . replStatus .= REPLWorking PolyUnit Nothing
-      gameState . robotMap . ix 0 . machine .= initMachine mkPT empty topStore
-=======
       gameState . replStatus .= REPLWorking (Typed Nothing mkTy mkReq)
       gameState . baseRobot . machine .= initMachine mkPT empty topStore
->>>>>>> e73a2849
       gameState %= execState (activateRobot 0)
     _ -> continueWithoutRedraw
 
