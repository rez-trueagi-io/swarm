{-# LANGUAGE FlexibleContexts #-}
{-# LANGUAGE LambdaCase #-}
{-# LANGUAGE NumericUnderscores #-}
{-# LANGUAGE OverloadedStrings #-}
{-# LANGUAGE PatternSynonyms #-}

-- |
-- Module      :  Swarm.TUI.Controller
-- Copyright   :  Brent Yorgey
-- Maintainer  :  byorgey@gmail.com
--
-- SPDX-License-Identifier: BSD-3-Clause
--
-- Event handlers for the TUI.
module Swarm.TUI.Controller (
  -- * Event handling
  handleEvent,
  quitGame,

  -- ** Handling 'Frame' events
  runFrameUI,
  runFrame,
  runFrameTicks,
  runGameTickUI,
  runGameTick,
  updateUI,

  -- ** REPL panel
  handleREPLEvent,
  validateREPLForm,
  adjReplHistIndex,
  TimeDir (..),

  -- ** World panel
  handleWorldEvent,
  keyToDir,
  scrollView,
  adjustTPS,

  -- ** Info panel
  handleInfoPanelEvent,
) where

import Control.Lens
import Control.Lens.Extras (is)
import Control.Monad.Except
import Control.Monad.State
import Data.Bits
import Data.Either (isRight)
import Data.Int (Int64)
import Data.List.NonEmpty (NonEmpty (..))
import qualified Data.List.NonEmpty as NE
import Data.Maybe (fromMaybe, isJust, mapMaybe)
import qualified Data.Set as S
import qualified Data.Text as T
import qualified Data.Text.IO as T
import qualified Data.Vector as V
import Linear
import System.Clock
import Witch (into)

import Brick hiding (Direction)
import Brick.Focus
import Brick.Forms
import Brick.Widgets.Dialog
import qualified Brick.Widgets.List as BL
import qualified Graphics.Vty as V

import Brick.Widgets.List (handleListEvent)
import qualified Control.Carrier.Lift as Fused
import qualified Control.Carrier.State.Lazy as Fused
import Swarm.Game.CESK (cancel, emptyStore, initMachine)
import Swarm.Game.Entity hiding (empty)
import Swarm.Game.Robot
import Swarm.Game.Scenario (ScenarioCollection, ScenarioItem (..), scenarioCollectionToList)
import Swarm.Game.State
import Swarm.Game.Step (gameTick)
import Swarm.Game.Value (Value (VUnit), prettyValue)
import qualified Swarm.Game.World as W
import Swarm.Language.Capability
import Swarm.Language.Context
import Swarm.Language.Pipeline
import Swarm.Language.Pretty
import Swarm.Language.Syntax
import Swarm.Language.Types
import Swarm.TUI.List
import Swarm.TUI.Model
import Swarm.TUI.View (generateModal)
import Swarm.Util hiding ((<<.=))

-- | Pattern synonyms to simplify brick event handler
pattern Key :: V.Key -> BrickEvent n e
pattern Key k = VtyEvent (V.EvKey k [])

pattern CharKey, ControlKey, MetaKey :: Char -> BrickEvent n e
pattern CharKey c = VtyEvent (V.EvKey (V.KChar c) [])
pattern ControlKey c = VtyEvent (V.EvKey (V.KChar c) [V.MCtrl])
pattern MetaKey c = VtyEvent (V.EvKey (V.KChar c) [V.MMeta])

pattern FKey :: Int -> BrickEvent n e
pattern FKey c = VtyEvent (V.EvKey (V.KFun c) [])

-- | The top-level event handler for the TUI.
handleEvent :: AppState -> BrickEvent Name AppEvent -> EventM Name (Next AppState)
handleEvent s = case s ^. uiState . uiMenu of
  NoMenu -> handleMainEvent s
  MainMenu l -> handleMainMenuEvent l s
  NewGameMenu l -> handleNewGameMenuEvent l s
  TutorialMenu -> pressAnyKey (MainMenu (mainMenu Tutorial)) s
  AboutMenu -> pressAnyKey (MainMenu (mainMenu About)) s

-- | The event handler for the main menu.
handleMainMenuEvent ::
  BL.List Name MainMenuEntry -> AppState -> BrickEvent Name AppEvent -> EventM Name (Next AppState)
handleMainMenuEvent menu s = \case
  Key V.KEnter ->
    case snd <$> BL.listSelectedElement menu of
      Nothing -> continueWithoutRedraw s
      Just x0 -> case x0 of
        NewGame ->
          continue $
            s & uiState . uiMenu
              .~ NewGameMenu (NE.fromList [mkScenarioList (s ^. gameState . scenarios)])
        Tutorial -> continue $ s & uiState . uiMenu .~ TutorialMenu
        About -> continue $ s & uiState . uiMenu .~ AboutMenu
        Quit -> halt s
  CharKey 'q' -> halt s
  ControlKey 'q' -> halt s
  VtyEvent ev -> do
    menu' <- handleListEvent ev menu
    continue $ s & uiState . uiMenu .~ MainMenu menu'
  _ -> continueWithoutRedraw s

handleNewGameMenuEvent :: NonEmpty (BL.List Name ScenarioItem) -> AppState -> BrickEvent Name AppEvent -> EventM Name (Next AppState)
handleNewGameMenuEvent scenarioStack@(curMenu :| rest) s = \case
  Key V.KEnter ->
    case snd <$> BL.listSelectedElement curMenu of
      Nothing -> continueWithoutRedraw s
      Just (SISingle scene) -> do
        let gs = s ^. gameState
        gs' <- liftIO $ playScenario (gs ^. entityMap) scene Nothing Nothing gs

        continue $
          s & uiState . uiMenu .~ NoMenu
            & gameState .~ gs'
      Just (SICollection _ c) ->
        continue $
          s & uiState . uiMenu .~ NewGameMenu (NE.cons (mkScenarioList c) scenarioStack)
  Key V.KEsc -> exitNewGameMenu s scenarioStack
  CharKey 'q' -> exitNewGameMenu s scenarioStack
  ControlKey 'q' -> exitNewGameMenu s scenarioStack
  VtyEvent ev -> do
    menu' <- handleListEvent ev curMenu
    continue $ s & uiState . uiMenu .~ NewGameMenu (menu' :| rest)
  _ -> continueWithoutRedraw s

mkScenarioList :: ScenarioCollection -> BL.List Name ScenarioItem
mkScenarioList = flip (BL.list ScenarioList) 1 . V.fromList . scenarioCollectionToList

exitNewGameMenu :: AppState -> NonEmpty (BL.List Name ScenarioItem) -> EventM Name (Next AppState)
exitNewGameMenu s stk =
  continue $
    s & uiState . uiMenu
      .~ case snd (NE.uncons stk) of
        Nothing -> MainMenu (mainMenu NewGame)
        Just stk' -> NewGameMenu stk'

pressAnyKey :: Menu -> AppState -> BrickEvent Name AppEvent -> EventM Name (Next AppState)
pressAnyKey m s (VtyEvent (V.EvKey _ _)) = continue $ s & uiState . uiMenu .~ m
pressAnyKey _ s _ = continueWithoutRedraw s

-- | The top-level event handler while we are running the game itself.
handleMainEvent :: AppState -> BrickEvent Name AppEvent -> EventM Name (Next AppState)
handleMainEvent s = \case
  AppEvent Frame
    | s ^. gameState . paused -> continueWithoutRedraw s
    | otherwise -> runFrameUI s
  VtyEvent (V.EvResize _ _) -> do
    invalidateCacheEntry WorldCache
    continue s
  Key V.KEsc
    | isJust (s ^. uiState . uiError) -> continue $ s & uiState . uiError .~ Nothing
    | isJust (s ^. uiState . uiModal) -> continue $ s & uiState . uiModal .~ Nothing
  VtyEvent vev
    | isJust (s ^. uiState . uiModal) -> handleModalEvent s vev
  CharKey '\t' -> continue $ s & uiState . uiFocusRing %~ focusNext
  Key V.KBackTab -> continue $ s & uiState . uiFocusRing %~ focusPrev
  -- special keys that work on all panels
  ControlKey 'q' -> toggleModal s QuitModal >>= continue
  MetaKey 'w' -> setFocus s WorldPanel
  MetaKey 'e' -> setFocus s RobotPanel
  MetaKey 'r' -> setFocus s REPLPanel
  MetaKey 't' -> setFocus s InfoPanel
  -- toggle creative mode if in "cheat mode"
  ControlKey 'k'
    | s ^. uiState . uiCheatMode -> continue (s & gameState . creativeMode %~ not)
  FKey 1 -> toggleModal s HelpModal >>= continue
  -- dispatch any other events to the focused panel handler
  ev ->
    case focusGetCurrent (s ^. uiState . uiFocusRing) of
      Just REPLPanel -> handleREPLEvent s ev
      Just WorldPanel -> handleWorldEvent s ev
      Just RobotPanel -> handleRobotPanelEvent s ev
      Just InfoPanel -> handleInfoPanelEvent s ev
      _ -> continueWithoutRedraw s

setFocus :: AppState -> Name -> EventM Name (Next AppState)
setFocus s name = continue $ s & uiState . uiFocusRing %~ focusSetCurrent name

toggleModal :: AppState -> ModalType -> EventM Name AppState
toggleModal s mt = do
  curTime <- liftIO $ getTime Monotonic
  return $
    s & case s ^. uiState . uiModal of
      Nothing -> (uiState . uiModal ?~ generateModal s mt) . ensurePause
      Just _ -> (uiState . uiModal .~ Nothing) . maybeUnpause . resetLastFrameTime curTime
 where
  -- Set the game to AutoPause if needed
  ensurePause
    | s ^. gameState . paused = id
    | otherwise = gameState . runStatus .~ AutoPause
  -- Set the game to Running if it was auto paused
  maybeUnpause
    | s ^. gameState . runStatus == AutoPause = gameState . runStatus .~ Running
    | otherwise = id
  -- When unpausing, it is critical to ensure the next frame doesn't
  -- catch up from the time spent in pause.
  -- TODO: manage unpause more safely to also cover
  -- the world event handler for the KChar 'p'.
  resetLastFrameTime curTime = uiState . lastFrameTime .~ curTime

handleModalEvent :: AppState -> V.Event -> EventM Name (Next AppState)
handleModalEvent s = \case
  V.EvKey V.KEnter [] -> do
    s' <- toggleModal s QuitModal
    case s ^? uiState . uiModal . _Just . modalDialog . to dialogSelection of
      Just (Just Confirm) -> quitGame s'
      _ -> continue s'
  ev -> do
    s' <- s & uiState . uiModal . _Just . modalDialog %%~ handleDialogEvent ev
    continue s'

-- | Quit a game.  Currently all it does is write out the updated REPL
--   history to a @.swarm_history@ file, and return to the main menu.
quitGame :: AppState -> EventM Name (Next AppState)
quitGame s = do
  let hist = mapMaybe getREPLEntry $ getLatestREPLHistoryItems maxBound history
  liftIO $ (`T.appendFile` T.unlines hist) =<< getSwarmHistoryPath True
  let s' =
        s & uiState . uiReplHistory %~ restartREPLHistory
          & uiState . uiMenu .~ MainMenu (mainMenu NewGame)
  continue s'
 where
  history = s ^. uiState . uiReplHistory

------------------------------------------------------------
-- Handling Frame events
------------------------------------------------------------

-- | Run the game for a single /frame/ (/i.e./ screen redraw), then
--   update the UI.  Depending on how long it is taking to draw each
--   frame, and how many ticks per second we are trying to achieve,
--   this may involve stepping the game any number of ticks (including
--   zero).
runFrameUI :: AppState -> EventM Name (Next AppState)
runFrameUI s = do
  (redraw, newState) <- runStateT (runFrame >> updateUI) s
  (if redraw then continue else continueWithoutRedraw) newState

-- | Run the game for a single frame, without updating the UI.
runFrame :: StateT AppState (EventM Name) ()
runFrame = do
  -- Reset the needsRedraw flag.  While procssing the frame and stepping the robots,
  -- the flag will get set to true if anything changes that requires redrawing the
  -- world (e.g. a robot moving or disappearing).
  gameState . needsRedraw .= False

  -- The logic here is taken from https://gafferongames.com/post/fix_your_timestep/ .

  -- Find out how long the previous frame took, by subtracting the
  -- previous time from the current time.
  prevTime <- use (uiState . lastFrameTime)
  curTime <- liftIO $ getTime Monotonic
  let frameTime = diffTimeSpec curTime prevTime

  -- Remember now as the new previous time.
  uiState . lastFrameTime .= curTime

  -- We now have some additional accumulated time to play with.  The
  -- idea is to now "catch up" by doing as many ticks as are supposed
  -- to fit in the accumulated time.  Some accumulated time may be
  -- left over, but it will roll over to the next frame.  This way we
  -- deal smoothly with things like a variable frame rate, the frame
  -- rate not being a nice multiple of the desired ticks per second,
  -- etc.
  uiState . accumulatedTime += frameTime

  -- Figure out how many ticks per second we're supposed to do,
  -- and compute the timestep `dt` for a single tick.
  lgTPS <- use (uiState . lgTicksPerSecond)
  let oneSecond = 1_000_000_000 -- one second = 10^9 nanoseconds
      dt
        | lgTPS >= 0 = oneSecond `div` (1 `shiftL` lgTPS)
        | otherwise = oneSecond * (1 `shiftL` abs lgTPS)

  -- Update TPS/FPS counters every second
  infoUpdateTime <- use (uiState . lastInfoTime)
  let updateTime = toNanoSecs $ diffTimeSpec curTime infoUpdateTime
  when (updateTime >= oneSecond) $ do
    -- Wait for at least one second to have elapsed
    when (infoUpdateTime /= 0) $ do
      -- set how much frame got processed per second
      frames <- use (uiState . frameCount)
      uiState . uiFPS .= fromIntegral (frames * fromInteger oneSecond) / fromIntegral updateTime

      -- set how much ticks got processed per frame
      uiTicks <- use (uiState . tickCount)
      uiState . uiTPF .= fromIntegral uiTicks / fromIntegral frames

      -- ensure this frame gets drawn
      gameState . needsRedraw .= True

    -- Reset the counter and wait another seconds for the next update
    uiState . tickCount .= 0
    uiState . frameCount .= 0
    uiState . lastInfoTime .= curTime

  -- Increment the frame count
  uiState . frameCount += 1

  -- Now do as many ticks as we need to catch up.
  uiState . frameTickCount .= 0
  runFrameTicks (fromNanoSecs dt)

ticksPerFrameCap :: Int
ticksPerFrameCap = 30

-- | Do zero or more ticks, with each tick notionally taking the given
--   timestep, until we have used up all available accumulated time,
--   OR until we have hit the cap on ticks per frame, whichever comes
--   first.
runFrameTicks :: TimeSpec -> StateT AppState (EventM Name) ()
runFrameTicks dt = do
  a <- use (uiState . accumulatedTime)
  t <- use (uiState . frameTickCount)

  -- Is there still time left?  Or have we hit the cap on ticks per frame?
  when (a >= dt && t < ticksPerFrameCap) $ do
    -- If so, do a tick, count it, subtract dt from the accumulated time,
    -- and loop!
    runGameTick
    uiState . tickCount += 1
    uiState . frameTickCount += 1
    uiState . accumulatedTime -= dt
    runFrameTicks dt

-- | Run the game for a single tick, and update the UI.
runGameTickUI :: AppState -> EventM Name (Next AppState)
runGameTickUI s = execStateT (runGameTick >> updateUI) s >>= continue

-- | Modifies the game state using a fused-effect state action.
zoomGameState :: (MonadState AppState m, MonadIO m) => Fused.StateC GameState (Fused.LiftC IO) a -> m ()
zoomGameState f = do
  gs <- use gameState
  gs' <- liftIO (Fused.runM (Fused.execState gs f))
  gameState .= gs'

-- | Run the game for a single tick (/without/ updating the UI).
--   Every robot is given a certain amount of maximum computation to
--   perform a single world action (like moving, turning, grabbing,
--   etc.).
runGameTick :: StateT AppState (EventM Name) ()
runGameTick = zoomGameState gameTick

-- | Update the UI.  This function is used after running the
--   game for some number of ticks.
updateUI :: StateT AppState (EventM Name) Bool
updateUI = do
  loadVisibleRegion

  -- If the game state indicates a redraw is needed, invalidate the
  -- world cache so it will be redrawn.
  g <- use gameState
  when (g ^. needsRedraw) $ lift (invalidateCacheEntry WorldCache)

  -- Check if the inventory list needs to be updated.
  listRobotHash <- fmap fst <$> use (uiState . uiInventory)
  -- The hash of the robot whose inventory is currently displayed (if any)

  fr <- use (gameState . to focusedRobot)
  let focusedRobotHash = view inventoryHash <$> fr
  -- The hash of the focused robot (if any)

  shouldUpdate <- use (uiState . uiInventoryShouldUpdate)
  -- If the hashes don't match (either because which robot (or
  -- whether any robot) is focused changed, or the focused robot's
  -- inventory changed), regenerate the list.
  inventoryUpdated <-
    if listRobotHash /= focusedRobotHash || shouldUpdate
      then do
        zoom uiState $ populateInventoryList fr
        (uiState . uiInventoryShouldUpdate) .= False
        pure True
      else pure False

  -- Now check if the base finished running a program entered at the REPL.
  replUpdated <- case g ^. replStatus of
    -- It did, and the result was the unit value.  Just reset replStatus.
    REPLWorking _ (Just VUnit) -> do
      gameState . replStatus .= REPLDone
      pure True

    -- It did, and returned some other value.  Pretty-print the
    -- result as a REPL output, with its type, and reset the replStatus.
    REPLWorking pty (Just v) -> do
      let out = T.intercalate " " [into (prettyValue v), ":", prettyText (stripCmd pty)]
      uiState . uiReplHistory %= addREPLItem (REPLOutput out)
      gameState . replStatus .= REPLDone
      pure True

    -- Otherwise, do nothing.
    _ -> pure False

  -- If the focused robot's log has been updated, attempt to
  -- automatically switch to it and scroll all the way down so the new
  -- message can be seen.
  uiState . uiScrollToEnd .= False
  logUpdated <- do
    case maybe False (view robotLogUpdated) fr of
      False -> pure False
      True -> do
        -- Reset the log updated flag
        zoomGameState clearFocusedRobotLogUpdated

        -- Find and focus an installed "logger" device in the inventory list.
        let isLogger (InstalledEntry e) = e ^. entityName == "logger"
            isLogger _ = False
            focusLogger = BL.listFindBy isLogger

        uiState . uiInventory . _Just . _2 %= focusLogger

        -- Now inform the UI that it should scroll the info panel to
        -- the very end.
        uiState . uiScrollToEnd .= True
        pure True

  -- Decide whether the info panel has more content scrolled off the
  -- top and/or bottom, so we can draw some indicators to show it if
  -- so.  Note, because we only know the update size and position of
  -- the viewport *after* it has been rendered, this means the top and
  -- bottom indicators will only be updated one frame *after* the info
  -- panel updates, but this isn't really that big of deal.
  infoPanelUpdated <- do
    mvp <- lift $ lookupViewport InfoViewport
    case mvp of
      Nothing -> return False
      Just vp -> do
        let topMore = (vp ^. vpTop) > 0
            botMore = (vp ^. vpTop + snd (vp ^. vpSize)) < snd (vp ^. vpContentSize)
        oldTopMore <- uiState . uiMoreInfoTop <<.= topMore
        oldBotMore <- uiState . uiMoreInfoBot <<.= botMore
        return $ oldTopMore /= topMore || oldBotMore /= botMore

  -- Decide whether to show a pop-up modal congratulating the user on
  -- successfully completing the current challenge.
  winModalUpdated <- do
    w <- use (gameState . winCondition)
    case w of
      Won False -> do
        gameState . winCondition .= Won True
        s <- get
        uiState . uiModal .= Just (generateModal s WinModal)
        return True
      _ -> return False

  let redraw = g ^. needsRedraw || inventoryUpdated || replUpdated || logUpdated || infoPanelUpdated || winModalUpdated
  pure redraw

-- | Make sure all tiles covering the visible part of the world are
--   loaded.
loadVisibleRegion :: StateT AppState (EventM Name) ()
loadVisibleRegion = do
  mext <- lift $ lookupExtent WorldExtent
  case mext of
    Nothing -> return ()
    Just (Extent _ _ size) -> do
      gs <- use gameState
      gameState . world %= W.loadRegion (viewingRegion gs (over both fromIntegral size))

stripCmd :: Polytype -> Polytype
stripCmd (Forall xs (TyCmd ty)) = Forall xs ty
stripCmd pty = pty

------------------------------------------------------------
-- REPL events
------------------------------------------------------------

-- | Handle a user input event for the REPL.
handleREPLEvent :: AppState -> BrickEvent Name AppEvent -> EventM Name (Next AppState)
handleREPLEvent s (ControlKey 'c') =
  continue $
    s
      & gameState . robotMap . ix 0 . machine %~ cancel
handleREPLEvent s (Key V.KEnter) =
  if not $ s ^. gameState . replWorking
    then case processTerm' topTypeCtx topCapCtx entry of
      Right mt -> do
        let s' = advanceREPL s
            s'' = maybe id startBaseProgram mt s'
        continue s''
      Left err ->
        continue $ s & uiState . uiError ?~ err
    else continueWithoutRedraw s
 where
  entry = formState (s ^. uiState . uiReplForm)
  topTypeCtx = s ^. gameState . robotMap . ix 0 . robotContext . defTypes
  topCapCtx = s ^. gameState . robotMap . ix 0 . robotContext . defCaps
  topValCtx = s ^. gameState . robotMap . ix 0 . robotContext . defVals
  topStore =
    fromMaybe emptyStore $
      s ^? gameState . robotMap . at 0 . _Just . robotContext . defStore
  advanceREPL =
    (uiState . uiReplForm %~ updateFormState "")
      . (uiState . uiReplType .~ Nothing)
      . (uiState . uiReplHistory %~ addREPLItem (REPLEntry entry))
      . (uiState . uiError .~ Nothing)
<<<<<<< HEAD
  startBaseProgram t@(ProcessedTerm _ (Module ty _) caps _) st
    | caps `S.isSubsetOf` baseCaps =
      st
        & gameState . replStatus .~ REPLWorking ty Nothing
        & gameState . robotMap . ix "base" . machine .~ initMachine t topValCtx topStore
        & gameState %~ execState (activateRobot "base")
    | otherwise =
      st
        & uiState . uiError
          ?~ T.unlines
            [ "Missing device(s) needed to execute program"
            , T.intercalate ", " $ map prettyText (S.toList caps)
            ]
   where
    baseCaps :: S.Set Capability
    baseCaps = fromMaybe S.empty $ st ^? gameState . robotMap . at "base" . _Just . robotCapabilities
handleREPLEvent s (VtyEvent (V.EvKey V.KUp [])) =
=======
  startBaseProgram t@(ProcessedTerm _ (Module ty _) _ _) =
    (gameState . replStatus .~ REPLWorking ty Nothing)
      . (gameState . robotMap . ix 0 . machine .~ initMachine t topValCtx topStore)
      . (gameState %~ execState (activateRobot 0))
handleREPLEvent s (Key V.KUp) =
>>>>>>> 7fc7051c
  continue $ s & adjReplHistIndex Older
handleREPLEvent s (Key V.KDown) =
  continue $ s & adjReplHistIndex Newer
handleREPLEvent s ev = do
  f' <- handleFormEvent ev (s ^. uiState . uiReplForm)
  continue $ validateREPLForm (s & uiState . uiReplForm .~ f')

-- | Validate the REPL input when it changes: see if it parses and
--   typechecks, and set the color accordingly.
validateREPLForm :: AppState -> AppState
validateREPLForm s =
  s
    & uiState . uiReplForm %~ validate
    & uiState . uiReplType .~ theType
 where
  topTypeCtx = s ^. gameState . robotMap . ix 0 . robotContext . defTypes
  topCapCtx = s ^. gameState . robotMap . ix 0 . robotContext . defCaps
  result = processTerm' topTypeCtx topCapCtx (s ^. uiState . uiReplForm . to formState)
  theType = case result of
    Right (Just (ProcessedTerm _ (Module ty _) _ _)) -> Just ty
    _ -> Nothing
  validate = setFieldValid (isRight result) REPLInput

-- | Update our current position in the REPL history.
adjReplHistIndex :: TimeDir -> AppState -> AppState
adjReplHistIndex d s =
  ns
    & (if replIndexIsAtInput (s ^. repl) then saveLastEntry else id)
    & (if oldEntry /= newEntry then showNewEntry else id)
    & validateREPLForm
 where
  -- new AppState after moving the repl index
  ns = s & repl %~ moveReplHistIndex d oldEntry

  repl :: Lens' AppState REPLHistory
  repl = uiState . uiReplHistory

  replLast = s ^. uiState . uiReplLast
  saveLastEntry = uiState . uiReplLast .~ formState (s ^. uiState . uiReplForm)
  showNewEntry = uiState . uiReplForm %~ updateFormState newEntry
  -- get REPL data
  getCurrEntry = fromMaybe replLast . getCurrentItemText . view repl
  oldEntry = getCurrEntry s
  newEntry = getCurrEntry ns

------------------------------------------------------------
-- World events
------------------------------------------------------------

worldScrollDist :: Int64
worldScrollDist = 8

-- | Handle a user input event in the world view panel.
handleWorldEvent :: AppState -> BrickEvent Name AppEvent -> EventM Name (Next AppState)
-- scrolling the world view in Creative mode
handleWorldEvent s = \case
  Key k
    | s ^. gameState . creativeMode
        && k
          `elem` [ V.KUp
                 , V.KDown
                 , V.KLeft
                 , V.KRight
                 , V.KChar 'h'
                 , V.KChar 'j'
                 , V.KChar 'k'
                 , V.KChar 'l'
                 ] ->
      scrollView s (^+^ (worldScrollDist *^ keyToDir k)) >>= continue
  CharKey 'c' -> do
    invalidateCacheEntry WorldCache
    continue $ s & gameState . viewCenterRule .~ VCRobot 0

  -- pausing and stepping
  CharKey 'p' -> do
    curTime <- liftIO $ getTime Monotonic
    continue $
      s
        & gameState . runStatus %~ (\status -> if status == Running then ManualPause else Running)
        -- Also reset the last frame time to now. If we are pausing, it
        -- doesn't matter; if we are unpausing, this is critical to
        -- ensure the next frame doesn't think it has to catch up from
        -- whenever the game was paused!
        & uiState . lastFrameTime .~ curTime
  CharKey 's'
    | s ^. gameState . paused -> runGameTickUI s
    | otherwise -> continueWithoutRedraw s
  -- speed controls
  CharKey '<' -> continue $ adjustTPS (-) s
  CharKey '>' -> continue $ adjustTPS (+) s
  CharKey ',' -> continue $ adjustTPS (-) s
  CharKey '.' -> continue $ adjustTPS (+) s
  -- show fps
  CharKey 'f' -> continue $ s & uiState . uiShowFPS %~ not
  -- Fall-through case: don't do anything.
  _ -> continueWithoutRedraw s

-- | Manually scroll the world view.
scrollView :: AppState -> (V2 Int64 -> V2 Int64) -> EventM Name AppState
scrollView s update = do
  -- Manually invalidate the 'WorldCache' instead of just setting
  -- 'needsRedraw'.  I don't quite understand why the latter doesn't
  -- always work, but there seems to be some sort of race condition
  -- where 'needsRedraw' gets reset before the UI drawing code runs.
  invalidateCacheEntry WorldCache
  return $ s & gameState %~ modifyViewCenter update

-- | Convert a directional key into a direction.
keyToDir :: V.Key -> V2 Int64
keyToDir V.KUp = north
keyToDir V.KDown = south
keyToDir V.KRight = east
keyToDir V.KLeft = west
keyToDir (V.KChar 'h') = west
keyToDir (V.KChar 'j') = south
keyToDir (V.KChar 'k') = north
keyToDir (V.KChar 'l') = east
keyToDir _ = V2 0 0

-- | Adjust the ticks per second speed.
adjustTPS :: (Int -> Int -> Int) -> AppState -> AppState
adjustTPS (+/-) = uiState . lgTicksPerSecond %~ (+/- 1)

------------------------------------------------------------
-- Robot panel events
------------------------------------------------------------

-- | Handle user input events in the robot panel.
handleRobotPanelEvent :: AppState -> BrickEvent Name AppEvent -> EventM Name (Next AppState)
handleRobotPanelEvent s (Key V.KEnter) =
  maybe (continueWithoutRedraw s) (descriptionModal s) (focusedEntity s)
handleRobotPanelEvent s (CharKey 'm') =
  maybe (continueWithoutRedraw s) (makeEntity s) (focusedEntity s)
handleRobotPanelEvent s (CharKey '0') = do
  continue $ s & (uiState . uiShowZero %~ not) . (uiState . uiInventoryShouldUpdate .~ True)
handleRobotPanelEvent s (VtyEvent ev) = do
  let mList = s ^? uiState . uiInventory . _Just . _2
  case mList of
    Nothing -> continueWithoutRedraw s
    Just l -> do
      l' <- handleListEventWithSeparators ev (is _Separator) l
      let s' = s & uiState . uiInventory . _Just . _2 .~ l'
      continue s'
handleRobotPanelEvent s _ = continueWithoutRedraw s

-- | Attempt to make an entity selected from the inventory, if the
--   base is not currently busy.
makeEntity :: AppState -> Entity -> EventM Name (Next AppState)
makeEntity s e = do
  let mkTy = Forall [] $ TyCmd TyUnit
      mkProg = TApp (TConst Make) (TString (e ^. entityName))
      mkPT = ProcessedTerm mkProg (Module mkTy empty) (S.singleton CMake) empty
      topStore =
        fromMaybe emptyStore $
          s ^? gameState . robotMap . at 0 . _Just . robotContext . defStore

  case isActive <$> (s ^. gameState . robotMap . at 0) of
    Just False ->
      continue $
        s
          & gameState . replStatus .~ REPLWorking mkTy Nothing
          & gameState . robotMap . ix 0 . machine .~ initMachine mkPT empty topStore
          & gameState %~ execState (activateRobot 0)
    _ -> continueWithoutRedraw s

-- | Display a modal window with the description of an entity.
descriptionModal :: AppState -> Entity -> EventM Name (Next AppState)
descriptionModal s e =
  continue $ s & uiState . uiModal ?~ generateModal s (DescriptionModal e)

------------------------------------------------------------
-- Info panel events
------------------------------------------------------------

-- | Handle user events in the info panel (just scrolling).
handleInfoPanelEvent :: AppState -> BrickEvent Name AppEvent -> EventM Name (Next AppState)
handleInfoPanelEvent s = \case
  Key V.KDown -> vScrollBy infoScroll 1 >> continue s
  Key V.KUp -> vScrollBy infoScroll (-1) >> continue s
  CharKey 'k' -> vScrollBy infoScroll 1 >> continue s
  CharKey 'j' -> vScrollBy infoScroll (-1) >> continue s
  Key V.KPageDown -> vScrollPage infoScroll Brick.Down >> continue s
  Key V.KPageUp -> vScrollPage infoScroll Brick.Up >> continue s
  Key V.KHome -> vScrollToBeginning infoScroll >> continue s
  Key V.KEnd -> vScrollToEnd infoScroll >> continue s
  _ -> continueWithoutRedraw s<|MERGE_RESOLUTION|>--- conflicted
+++ resolved
@@ -524,31 +524,11 @@
       . (uiState . uiReplType .~ Nothing)
       . (uiState . uiReplHistory %~ addREPLItem (REPLEntry entry))
       . (uiState . uiError .~ Nothing)
-<<<<<<< HEAD
-  startBaseProgram t@(ProcessedTerm _ (Module ty _) caps _) st
-    | caps `S.isSubsetOf` baseCaps =
-      st
-        & gameState . replStatus .~ REPLWorking ty Nothing
-        & gameState . robotMap . ix "base" . machine .~ initMachine t topValCtx topStore
-        & gameState %~ execState (activateRobot "base")
-    | otherwise =
-      st
-        & uiState . uiError
-          ?~ T.unlines
-            [ "Missing device(s) needed to execute program"
-            , T.intercalate ", " $ map prettyText (S.toList caps)
-            ]
-   where
-    baseCaps :: S.Set Capability
-    baseCaps = fromMaybe S.empty $ st ^? gameState . robotMap . at "base" . _Just . robotCapabilities
-handleREPLEvent s (VtyEvent (V.EvKey V.KUp [])) =
-=======
   startBaseProgram t@(ProcessedTerm _ (Module ty _) _ _) =
     (gameState . replStatus .~ REPLWorking ty Nothing)
       . (gameState . robotMap . ix 0 . machine .~ initMachine t topValCtx topStore)
       . (gameState %~ execState (activateRobot 0))
 handleREPLEvent s (Key V.KUp) =
->>>>>>> 7fc7051c
   continue $ s & adjReplHistIndex Older
 handleREPLEvent s (Key V.KDown) =
   continue $ s & adjReplHistIndex Newer
