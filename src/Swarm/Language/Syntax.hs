{-# LANGUAGE DerivingStrategies #-}
{-# LANGUAGE LambdaCase #-}
{-# LANGUAGE OverloadedStrings #-}
{-# LANGUAGE PatternSynonyms #-}
{-# LANGUAGE ScopedTypeVariables #-}
{-# LANGUAGE TemplateHaskell #-}
{-# LANGUAGE UndecidableInstances #-}
{-# LANGUAGE ViewPatterns #-}

-- |
-- Module      :  Swarm.Language.Syntax
-- Copyright   :  Brent Yorgey
-- Maintainer  :  byorgey@gmail.com
--
-- SPDX-License-Identifier: BSD-3-Clause
--
-- Abstract syntax for terms of the Swarm programming language.
module Swarm.Language.Syntax (
  -- * Directions
  Direction (..),
  AbsoluteDir (..),
  RelativeDir (..),
  DirInfo (..),
  applyTurn,
  toDirection,
  fromDirection,
  allDirs,
  isCardinal,
  dirInfo,
  north,
  south,
  east,
  west,

  -- * Constants
  Const (..),
  allConst,
  ConstInfo (..),
  ConstDoc (..),
  ConstMeta (..),
  MBinAssoc (..),
  MUnAssoc (..),
  constInfo,
  arity,
  isCmd,
  isUserFunc,
  isOperator,
  isBuiltinFunction,
  isTangible,
  isLong,

  -- * Syntax
<<<<<<< HEAD
  Syntax' (..),
  sLoc,
  sTerm,
  sType,
  Syntax,
  pattern Syntax,
=======
  Syntax (..),
  LocVar (..),
>>>>>>> f2fa93e3
  SrcLoc (..),
  noLoc,
  pattern STerm,
  pattern TPair,
  pattern TLam,
  pattern TApp,
  pattern (:$:),
  pattern TLet,
  pattern TDef,
  pattern TBind,
  pattern TDelay,

  -- * Terms
  Var,
  DelayType (..),
  Term' (..),
  Term,
  mkOp,
  mkOp',

  -- * Erasure
  erase,
  eraseS,

  -- * Term traversal
  fvSS,
  fvST,
  fvSV,
  mapFreeS,
) where

import Control.Arrow (Arrow ((&&&)))
import Control.Lens (Plated (..), Traversal', makeLenses, (%~), (^.))
import Data.Aeson.Types
import Data.Data (Data)
import Data.Data.Lens (uniplate)
import Data.Hashable (Hashable)
import Data.Map qualified as M
import Data.Set qualified as S
import Data.String (IsString (fromString))
import Data.Text hiding (filter, map)
import Data.Text qualified as T
import GHC.Generics (Generic)
import Linear
import Swarm.Language.Types
import Swarm.Util qualified as Util
import Swarm.Util.Location (Heading)
import Witch.From (from)

------------------------------------------------------------
-- Directions
------------------------------------------------------------

-- | An absolute direction is one which is defined with respect to an
--   external frame of reference; robots need a compass in order to
--   use them.
data AbsoluteDir = DNorth | DSouth | DEast | DWest
  deriving (Eq, Ord, Show, Read, Generic, Data, Hashable, ToJSON, FromJSON, Enum, Bounded)

instance ToJSONKey AbsoluteDir where
  toJSONKey = genericToJSONKey defaultJSONKeyOptions

instance FromJSONKey AbsoluteDir where
  fromJSONKey = genericFromJSONKey defaultJSONKeyOptions

-- | A relative direction is one which is defined with respect to the
--   robot's frame of reference; no special capability is needed to
--   use them.
data RelativeDir = DLeft | DRight | DBack | DForward | DDown
  deriving (Eq, Ord, Show, Read, Generic, Data, Hashable, ToJSON, FromJSON, Enum, Bounded)

-- | The type of directions. Used /e.g./ to indicate which way a robot
--   will turn.
data Direction = DAbsolute AbsoluteDir | DRelative RelativeDir
  deriving (Eq, Ord, Show, Read, Generic, Data, Hashable, ToJSON, FromJSON)

data DirInfo = DirInfo
  { dirSyntax :: Text
  , dirApplyTurn :: Heading -> Heading
  -- ^ the turning for the direction
  }

allDirs :: [Direction]
allDirs = map DAbsolute Util.listEnums <> map DRelative Util.listEnums

toHeading :: AbsoluteDir -> Heading
toHeading = \case
  DNorth -> north
  DSouth -> south
  DEast -> east
  DWest -> west

-- | Information about all directions
dirInfo :: Direction -> DirInfo
dirInfo d = case d of
  DRelative e -> case e of
    DLeft -> relative perp
    DRight -> relative (fmap negate . perp)
    DBack -> relative (fmap negate)
    DDown -> relative (const down)
    DForward -> relative id
  DAbsolute e -> cardinal $ toHeading e
 where
  -- name is generate from Direction data constuctor
  -- e.g. DLeft becomes "left"
  directionSyntax = toLower . T.tail . from $ case d of
    DAbsolute x -> show x
    DRelative x -> show x

  cardinal = DirInfo directionSyntax . const
  relative = DirInfo directionSyntax

-- | Check if the direction is absolute (e.g. 'north' or 'south').
isCardinal :: Direction -> Bool
isCardinal = \case
  DAbsolute _ -> True
  _ -> False

-- | The cardinal direction north = @V2 0 1@.
north :: Heading
north = V2 0 1

-- | The cardinal direction south = @V2 0 (-1)@.
south :: Heading
south = V2 0 (-1)

-- | The cardinal direction east = @V2 1 0@.
east :: Heading
east = V2 1 0

-- | The cardinal direction west = @V2 (-1) 0@.
west :: Heading
west = V2 (-1) 0

-- | The direction for viewing the current cell = @V2 0 0@.
down :: Heading
down = zero

-- | The 'applyTurn' function gives the meaning of each 'Direction' by
--   turning relative to the given heading or by turning to an absolute
--   heading
applyTurn :: Direction -> Heading -> Heading
applyTurn = dirApplyTurn . dirInfo

-- | Mapping from heading to their corresponding cardinal directions.
--   Only absolute directions are mapped.
cardinalDirs :: M.Map Heading Direction
cardinalDirs =
  M.fromList $ map (toHeading &&& DAbsolute) Util.listEnums

-- | Possibly convert a heading into a 'Direction'---that is, if the
--   vector happens to be a unit vector in one of the cardinal
--   directions.
toDirection :: Heading -> Maybe Direction
toDirection v = M.lookup v cardinalDirs

-- | Convert a 'Direction' into a corresponding heading.  Note that
--   this only does something reasonable for 'DNorth', 'DSouth', 'DEast',
--   and 'DWest'---other 'Direction's return the zero vector.
fromDirection :: Direction -> Heading
fromDirection = \case
  DAbsolute x -> toHeading x
  _ -> zero

------------------------------------------------------------
-- Constants
------------------------------------------------------------

-- | Constants, representing various built-in functions and commands.
--
--   IF YOU ADD A NEW CONSTANT, be sure to also update:
--   1. the 'constInfo' function (below)
--   2. the capability checker ("Swarm.Language.Capability")
--   3. the type checker ("Swarm.Language.Typecheck")
--   4. the runtime ("Swarm.Game.Step")
--   5. the emacs mode syntax highlighter (@contribs/swarm-mode.el@)
--
--   GHC will warn you about incomplete pattern matches for the first
--   four, and CI will warn you about the last, so in theory it's not
--   really possible to forget.  Note you do not need to update the
--   parser or pretty-printer, since they are auto-generated from
--   'constInfo'.
data Const
  = -- Trivial actions

    -- | Do nothing.  This is different than 'Wait'
    --   in that it does not take up a time step.
    Noop
  | -- | Wait for a number of time steps without doing anything.
    Wait
  | -- | Self-destruct.
    Selfdestruct
  | -- Basic actions

    -- | Move forward one step.
    Move
  | -- | Turn in some direction.
    Turn
  | -- | Grab an item from the current location.
    Grab
  | -- | Harvest an item from the current location.
    Harvest
  | -- | Try to place an item at the current location.
    Place
  | -- | Give an item to another robot at the current location.
    Give
  | -- | Equip a device on oneself.
    Equip
  | -- | Unequip an equipped device, returning to inventory.
    Unequip
  | -- | Make an item.
    Make
  | -- | Sense whether we have a certain item.
    Has
  | -- | Sense whether we have a certain device equipped.
    Equipped
  | -- | Sense how many of a certain item we have.
    Count
  | -- | Drill through an entity.
    Drill
  | -- | Construct a new robot.
    Build
  | -- | Deconstruct an old robot.
    Salvage
  | -- | Reprogram a robot that has executed it's command
    --   with a new command
    Reprogram
  | -- | Emit a message.
    Say
  | -- | Listen for a message from other robots.
    Listen
  | -- | Emit a log message.
    Log
  | -- | View a certain robot.
    View
  | -- | Set what characters are used for display.
    Appear
  | -- | Create an entity out of thin air. Only
    --   available in creative mode.
    Create
  | -- Sensing / generation

    -- | Get current time
    Time
  | -- | Get the current x, y coordinates
    Whereami
  | -- | Get the current heading.
    Heading
  | -- | See if we can move forward or not.
    Blocked
  | -- | Scan a nearby cell
    Scan
  | -- | Upload knowledge to another robot
    Upload
  | -- | See if a specific entity is here.
    Ishere
  | -- | Check whether the current cell is empty
    Isempty
  | -- | Get a reference to oneself
    Self
  | -- | Get the robot's parent
    Parent
  | -- | Get a reference to the base
    Base
  | -- | Meet a nearby robot
    Meet
  | -- | Meet all nearby robots
    MeetAll
  | -- | Get the robot's display name
    Whoami
  | -- | Set the robot's display name
    Setname
  | -- | Get a uniformly random integer.
    Random
  | -- Modules

    -- | Run a program loaded from a file.
    Run
  | -- Language built-ins

    -- | If-expressions.
    If
  | -- | Left injection.
    Inl
  | -- | Right injection.
    Inr
  | -- | Case analysis on a sum type.
    Case
  | -- | First projection.
    Fst
  | -- | Second projection.
    Snd
  | -- | Force a delayed evaluation.
    Force
  | -- | Return for the cmd monad.
    Return
  | -- | Try/catch block
    Try
  | -- | Undefined
    Undefined
  | -- | User error
    Fail
  | -- Arithmetic unary operators

    -- | Logical negation.
    Not
  | -- | Arithmetic negation.
    Neg
  | -- Comparison operators

    -- | Logical equality comparison
    Eq
  | -- | Logical unequality comparison
    Neq
  | -- | Logical lesser-then comparison
    Lt
  | -- | Logical greater-then comparison
    Gt
  | -- | Logical lesser-or-equal comparison
    Leq
  | -- | Logical greater-or-equal comparison
    Geq
  | -- Arithmetic binary operators

    -- | Logical or.
    Or
  | -- | Logical and.
    And
  | -- | Arithmetic addition operator
    Add
  | -- | Arithmetic subtraction operator
    Sub
  | -- | Arithmetic multiplication operator
    Mul
  | -- | Arithmetic division operator
    Div
  | -- | Arithmetic exponentiation operator
    Exp
  | -- String operators

    -- | Turn an arbitrary value into a string
    Format
  | -- | Concatenate string values
    Concat
  | -- | Count number of characters.
    Chars
  | -- | Split string into two parts.
    Split
  | -- | Get the character at an index.
    CharAt
  | -- | Create a singleton text value with the given character code.
    ToChar
  | -- Function composition with nice operators

    -- | Application operator - helps to avoid parentheses:
    --   @f $ g $ h x  =  f (g (h x))@
    AppF
  | -- Concurrency

    -- | Swap placed entity with one in inventory. Essentially atomic grab and place.
    Swap
  | -- | When executing @atomic c@, a robot will not be interrupted,
    --   that is, no other robots will execute any commands while
    --   the robot is executing @c@.
    Atomic
  | -- God-like commands that are omnipresent or omniscient.

    -- | Teleport a robot to the given position.
    Teleport
  | -- | Run a command as if you were another robot.
    As
  | -- | Find an actor by name.
    RobotNamed
  | -- | Find an actor by number.
    RobotNumbered
  | -- | Check if an entity is known.
    Knows
  deriving (Eq, Ord, Enum, Bounded, Data, Show, Generic, FromJSON, ToJSON)

allConst :: [Const]
allConst = Util.listEnums

data ConstInfo = ConstInfo
  { syntax :: Text
  , fixity :: Int
  , constMeta :: ConstMeta
  , constDoc :: ConstDoc
  , tangibility :: Tangibility
  }
  deriving (Eq, Ord, Show)

data ConstDoc = ConstDoc {briefDoc :: Text, longDoc :: Text}
  deriving (Eq, Ord, Show)

instance IsString ConstDoc where
  fromString = flip ConstDoc "" . T.pack

data ConstMeta
  = -- | Function with arity of which some are commands
    ConstMFunc Int Bool
  | -- | Unary operator with fixity and associativity.
    ConstMUnOp MUnAssoc
  | -- | Binary operator with fixity and associativity.
    ConstMBinOp MBinAssoc
  deriving (Eq, Ord, Show)

-- | The meta type representing associativity of binary operator.
data MBinAssoc
  = -- |  Left associative binary operator (see 'Control.Monad.Combinators.Expr.InfixL')
    L
  | -- |   Non-associative binary operator (see 'Control.Monad.Combinators.Expr.InfixN')
    N
  | -- | Right associative binary operator (see 'Control.Monad.Combinators.Expr.InfixR')
    R
  deriving (Eq, Ord, Show)

-- | The meta type representing associativity of unary operator.
data MUnAssoc
  = -- |  Prefix unary operator (see 'Control.Monad.Combinators.Expr.Prefix')
    P
  | -- |  Suffix unary operator (see 'Control.Monad.Combinators.Expr.Suffix')
    S
  deriving (Eq, Ord, Show)

-- | Whether a command is tangible or not.  Tangible commands have
--   some kind of effect on the external world; at most one tangible
--   command can be executed per tick.  Intangible commands are things
--   like sensing commands, or commands that solely modify a robot's
--   internal state; multiple intangible commands may be executed per
--   tick.  In addition, tangible commands can have a 'Length' (either
--   'Short' or 'Long') indicating whether they require only one, or
--   possibly more than one, tick to execute.  Long commands are
--   excluded from @atomic@ blocks to avoid freezing the game.
data Tangibility = Intangible | Tangible Length
  deriving (Eq, Ord, Show, Read)

-- | For convenience, @short = Tangible Short@.
short :: Tangibility
short = Tangible Short

-- | For convenience, @long = Tangible Long@.
long :: Tangibility
long = Tangible Long

-- | The length of a tangible command.  Short commands take exactly
--   one tick to execute.  Long commands may require multiple ticks.
data Length = Short | Long
  deriving (Eq, Ord, Show, Read, Bounded, Enum)

-- | The arity of a constant, /i.e./ how many arguments it expects.
--   The runtime system will collect arguments to a constant (see
--   'Swarm.Game.Value.VCApp') until it has enough, then dispatch
--   the constant's behavior.
arity :: Const -> Int
arity c = case constMeta $ constInfo c of
  ConstMUnOp {} -> 1
  ConstMBinOp {} -> 2
  ConstMFunc a _ -> a

-- | Whether a constant represents a /command/.  Constants which are
--   not commands are /functions/ which are interpreted as soon as
--   they are evaluated.  Commands, on the other hand, are not
--   interpreted until being /executed/, that is, when meeting an
--   'FExec' frame.  When evaluated, commands simply turn into a
--   'VCApp'.
isCmd :: Const -> Bool
isCmd c = case constMeta $ constInfo c of
  ConstMFunc _ cmd -> cmd
  _ -> False

-- | Function constants user can call with reserved words ('wait',...).
isUserFunc :: Const -> Bool
isUserFunc c = case constMeta $ constInfo c of
  ConstMFunc {} -> True
  _ -> False

-- | Whether the constant is an operator. Useful predicate for documentation.
isOperator :: Const -> Bool
isOperator c = case constMeta $ constInfo c of
  ConstMUnOp {} -> True
  ConstMBinOp {} -> True
  ConstMFunc {} -> False

-- | Whether the constant is a /function/ which is interpreted as soon
--   as it is evaluated, but *not* including operators.
--
-- Note: This is used for documentation purposes and complements 'isCmd'
-- and 'isOperator' in that exactly one will accept a given constant.
isBuiltinFunction :: Const -> Bool
isBuiltinFunction c = case constMeta $ constInfo c of
  ConstMFunc _ cmd -> not cmd
  _ -> False

-- | Whether the constant is a /tangible/ command, that has an
--   external effect on the world.  At most one tangible command may be
--   executed per tick.
isTangible :: Const -> Bool
isTangible c = case tangibility (constInfo c) of
  Tangible {} -> True
  _ -> False

-- | Whether the constant is a /long/ command, that is, a tangible
--   command which could require multiple ticks to execute.  Such
--   commands cannot be allowed in @atomic@ blocks.
isLong :: Const -> Bool
isLong c = case tangibility (constInfo c) of
  Tangible Long -> True
  _ -> False

-- | Information about constants used in parsing and pretty printing.
--
-- It would be more compact to represent the information by testing
-- whether the constants are in certain sets, but using pattern
-- matching gives us warning if we add more constants.
constInfo :: Const -> ConstInfo
constInfo c = case c of
  Wait -> command 0 long "Wait for a number of time steps."
  Noop ->
    command 0 Intangible . doc "Do nothing." $
      [ "This is different than `Wait` in that it does not take up a time step."
      , "It is useful for commands like if, which requires you to provide both branches."
      , "Usually it is automatically inserted where needed, so you do not have to worry about it."
      ]
  Selfdestruct ->
    command 0 short . doc "Self-destruct a robot." $
      [ "Useful to not clutter the world."
      , "This destroys the robot's inventory, so consider `salvage` as an alternative."
      ]
  Move -> command 0 short "Move forward one step."
  Turn -> command 1 short "Turn in some direction."
  Grab -> command 0 short "Grab an item from the current location."
  Harvest ->
    command 0 short . doc "Harvest an item from the current location." $
      [ "Leaves behind a growing seed if the harvested item is growable."
      , "Otherwise it works exactly like `grab`."
      ]
  Place ->
    command 1 short . doc "Place an item at the current location." $
      ["The current location has to be empty for this to work."]
  Give -> command 2 short "Give an item to another actor nearby."
  Equip -> command 1 short "Equip a device on oneself."
  Unequip -> command 1 short "Unequip an equipped device, returning to inventory."
  Make -> command 1 long "Make an item using a recipe."
  Has -> command 1 Intangible "Sense whether the robot has a given item in its inventory."
  Equipped -> command 1 Intangible "Sense whether the robot has a specific device equipped."
  Count -> command 1 Intangible "Get the count of a given item in a robot's inventory."
  Reprogram ->
    command 2 long . doc "Reprogram another robot with a new command." $
      ["The other robot has to be nearby and idle."]
  Drill ->
    command 1 long . doc "Drill through an entity." $
      [ "Usually you want to `drill forward` when exploring to clear out obstacles."
      , "When you have found a source to drill, you can stand on it and `drill down`."
      , "See what recipes with drill you have available."
      ]
  Build ->
    command 1 long . doc "Construct a new robot." $
      [ "You can specify a command for the robot to execute."
      , "If the command requires devices they will be taken from your inventory and "
          <> "equipped on the new robot."
      ]
  Salvage ->
    command 0 long . doc "Deconstruct an old robot." $
      ["Salvaging a robot will give you its inventory, equipped devices and log."]
  Say ->
    command 1 short . doc "Emit a message." $
      [ "The message will be in the robot's log (if it has one) and the global log."
      , "You can view the message that would be picked by `listen` from the global log "
          <> "in the messages panel, along with your own messages and logs."
      , "This means that to see messages from other robots you have to be able to listen for them, "
          <> "so once you have a listening device equipped messages will be added to your log."
      , "In creative mode, there is of course no such limitation."
      ]
  Listen ->
    command 1 long . doc "Listen for a message from other actors." $
      [ "It will take the first message said by the closest actor."
      , "You do not need to actively listen for the message to be logged though, "
          <> "that is done automatically once you have a listening device equipped."
      , "Note that you can see the messages either in your logger device or the message panel."
      ]
  Log -> command 1 Intangible "Log the string in the robot's logger."
  View -> command 1 short "View the given actor."
  Appear ->
    command 1 short . doc "Set how the robot is displayed." $
      [ "You can either specify one character or five (for each direction)."
      , "The default is \"X^>v<\"."
      ]
  Create ->
    command 1 short . doc "Create an item out of thin air." $
      ["Only available in creative mode."]
  Time -> command 0 Intangible "Get the current time."
  Whereami -> command 0 Intangible "Get the current x and y coordinates."
  Heading -> command 0 Intangible "Get the current heading."
  Blocked -> command 0 Intangible "See if the robot can move forward."
  Scan ->
    command 1 Intangible . doc "Scan a nearby location for entities." $
      [ "Adds the entity (not actor) to your inventory with count 0 if there is any."
      , "If you can use sum types, you can also inspect the result directly."
      ]
  Upload -> command 1 short "Upload a robot's known entities and log to another robot."
  Ishere -> command 1 Intangible "See if a specific entity is in the current location."
  Isempty ->
    command 0 Intangible . doc "Check if the current location is empty." $
      [ "Detects whether or not the current location contains an entity."
      , "Does not detect robots or other actors."
      ]
  Self -> function 0 "Get a reference to the current robot."
  Parent -> function 0 "Get a reference to the robot's parent."
  Base -> function 0 "Get a reference to the base."
  Meet -> command 0 Intangible "Get a reference to a nearby actor, if there is one."
  MeetAll -> command 0 long "Run a command for each nearby actor."
  Whoami -> command 0 Intangible "Get the robot's display name."
  Setname -> command 1 short "Set the robot's display name."
  Random ->
    command 1 Intangible . doc "Get a uniformly random integer." $
      ["The random integer will be chosen from the range 0 to n-1, exclusive of the argument."]
  Run -> command 1 long "Run a program loaded from a file."
  Return -> command 1 Intangible "Make the value a result in `cmd`."
  Try -> command 2 Intangible "Execute a command, catching errors."
  Undefined -> function 0 "A value of any type, that is evaluated as error."
  Fail -> function 1 "A value of any type, that is evaluated as error with message."
  If ->
    function 3 . doc "If-Then-Else function." $
      ["If the bool predicate is true then evaluate the first expression, otherwise the second."]
  Inl -> function 1 "Put the value into the left component of a sum type."
  Inr -> function 1 "Put the value into the right component of a sum type."
  Case -> function 3 "Evaluate one of the given functions on a value of sum type."
  Fst -> function 1 "Get the first value of a pair."
  Snd -> function 1 "Get the second value of a pair."
  Force -> function 1 "Force the evaluation of a delayed value."
  Not -> function 1 "Negate the boolean value."
  Neg -> unaryOp "-" 7 P "Negate the given integer value."
  Add -> binaryOp "+" 6 L "Add the given integer values."
  And -> binaryOp "&&" 3 R "Logical and (true if both values are true)."
  Or -> binaryOp "||" 2 R "Logical or (true if either value is true)."
  Sub -> binaryOp "-" 6 L "Subtract the given integer values."
  Mul -> binaryOp "*" 7 L "Multiply the given integer values."
  Div -> binaryOp "/" 7 L "Divide the left integer value by the right one, rounding down."
  Exp -> binaryOp "^" 8 R "Raise the left integer value to the power of the right one."
  Eq -> binaryOp "==" 4 N "Check that the left value is equal to the right one."
  Neq -> binaryOp "!=" 4 N "Check that the left value is not equal to the right one."
  Lt -> binaryOp "<" 4 N "Check that the left value is lesser than the right one."
  Gt -> binaryOp ">" 4 N "Check that the left value is greater than the right one."
  Leq -> binaryOp "<=" 4 N "Check that the left value is lesser or equal to the right one."
  Geq -> binaryOp ">=" 4 N "Check that the left value is greater or equal to the right one."
  Format -> function 1 "Turn an arbitrary value into a string."
  Concat -> binaryOp "++" 6 R "Concatenate the given strings."
  Chars -> function 1 "Counts the number of characters in the text."
  Split ->
    function 2 . doc "Split the text into two at given position." $
      [ "To be more specific, the following holds for all `text` values `s1` and `s2`:"
      , "`(s1,s2) == split (chars s1) (s1 ++ s2)`"
      , "So split can be used to undo concatenation if you know the length of the original string."
      ]
  CharAt ->
    function 2 . doc "Get the character at a given index." $
      [ "Gets the character (as an `int` representing a Unicode codepoint) at a specific index in a `text` value.  Valid indices are 0 through `chars t - 1`."
      , "Throws an exception if given an out-of-bounds index."
      ]
  ToChar ->
    function 1 . doc "Create a singleton `text` value from the given character code." $
      [ "That is, `chars (toChar c) == 1` and `charAt 0 (toChar c) == c`."
      ]
  AppF ->
    binaryOp "$" 0 R . doc "Apply the function on the left to the value on the right." $
      [ "This operator is useful to avoid nesting parentheses."
      , "For exaple:"
      , "`f $ g $ h x = f (g (h x))`"
      ]
  Swap ->
    command 1 short . doc "Swap placed entity with one in inventory." $
      [ "This essentially works like atomic grab and place."
      , "Use this to avoid race conditions where more robots grab, scan or place in one location."
      ]
  Atomic ->
    command 1 Intangible . doc "Execute a block of commands atomically." $
      [ "When executing `atomic c`, a robot will not be interrupted, that is, no other robots will execute any commands while the robot is executing @c@."
      ]
  Teleport -> command 2 short "Teleport a robot to the given location."
  As -> command 2 Intangible "Hypothetically run a command as if you were another robot."
  RobotNamed -> command 1 Intangible "Find an actor by name."
  RobotNumbered -> command 1 Intangible "Find an actor by number."
  Knows -> command 1 Intangible "Check if the robot knows about an entity."
 where
  doc b ls = ConstDoc b (T.unlines ls)
  unaryOp s p side d =
    ConstInfo
      { syntax = s
      , fixity = p
      , constMeta = ConstMUnOp side
      , constDoc = d
      , tangibility = Intangible
      }
  binaryOp s p side d =
    ConstInfo
      { syntax = s
      , fixity = p
      , constMeta = ConstMBinOp side
      , constDoc = d
      , tangibility = Intangible
      }
  command a f d =
    ConstInfo
      { syntax = lowShow c
      , fixity = 11
      , constMeta = ConstMFunc a True
      , constDoc = d
      , tangibility = f
      }
  function a d =
    ConstInfo
      { syntax = lowShow c
      , fixity = 11
      , constMeta = ConstMFunc a False
      , constDoc = d
      , tangibility = Intangible
      }

<<<<<<< HEAD
  lowShow :: Show a => a -> Text
  lowShow a = toLower (from (show a))
=======
-- | Make infix operation, discarding any syntax related location
mkOp' :: Const -> Term -> Term -> Term
mkOp' c t1 = TApp (TApp (TConst c) t1)

-- | Make infix operation (e.g. @2 + 3@) a curried function
--   application (@((+) 2) 3@).
mkOp :: Const -> Syntax -> Syntax -> Syntax
mkOp c s1@(Syntax l1 _) s2@(Syntax l2 _) = Syntax newLoc newTerm
 where
  -- The new syntax span both terms
  newLoc = l1 <> l2
  -- We don't assign a source location for the operator since it is
  -- usually provided as-is and it is not likely to be useful.
  sop = noLoc (TConst c)
  newTerm = SApp (Syntax l1 $ SApp sop s1) s2

-- | The surface syntax for the language
data Syntax = Syntax {sLoc :: SrcLoc, sTerm :: Term}
  deriving (Eq, Show, Data, Generic, FromJSON, ToJSON)

data SrcLoc
  = NoLoc
  | -- | Half-open interval from start (inclusive) to end (exclusive)
    SrcLoc Int Int
  deriving (Eq, Show, Data, Generic, FromJSON, ToJSON)

instance Semigroup SrcLoc where
  NoLoc <> l = l
  l <> NoLoc = l
  SrcLoc s1 e1 <> SrcLoc s2 e2 = SrcLoc (min s1 s2) (max e1 e2)

instance Monoid SrcLoc where
  mempty = NoLoc

noLoc :: Term -> Syntax
noLoc = Syntax mempty

-- | Match a term without its a syntax
pattern STerm :: Term -> Syntax
pattern STerm t <-
  Syntax _ t
  where
    STerm t = Syntax mempty t

-- | Match a TPair without syntax
pattern TPair :: Term -> Term -> Term
pattern TPair t1 t2 = SPair (STerm t1) (STerm t2)

-- | Match a TLam without syntax
pattern TLam :: Var -> Maybe Type -> Term -> Term
pattern TLam v ty t <- SLam (lvVar -> v) ty (STerm t)
  where
    TLam v ty t = SLam (LV NoLoc v) ty (STerm t)

-- | Match a TApp without syntax
pattern TApp :: Term -> Term -> Term
pattern TApp t1 t2 = SApp (STerm t1) (STerm t2)

infixl 0 :$:

-- | Convenient infix pattern synonym for application.
pattern (:$:) :: Term -> Syntax -> Term
pattern (:$:) t1 s2 = SApp (STerm t1) s2

-- | Match a TLet without syntax
pattern TLet :: Bool -> Var -> Maybe Polytype -> Term -> Term -> Term
pattern TLet r v pt t1 t2 <- SLet r (lvVar -> v) pt (STerm t1) (STerm t2)
  where
    TLet r v pt t1 t2 = SLet r (LV NoLoc v) pt (STerm t1) (STerm t2)

-- | Match a TDef without syntax
pattern TDef :: Bool -> Var -> Maybe Polytype -> Term -> Term
pattern TDef r v pt t <- SDef r (lvVar -> v) pt (STerm t)
  where
    TDef r v pt t = SDef r (LV NoLoc v) pt (STerm t)

-- | Match a TBind without syntax
pattern TBind :: Maybe Var -> Term -> Term -> Term
pattern TBind mv t1 t2 <- SBind (fmap lvVar -> mv) (STerm t1) (STerm t2)
  where
    TBind mv t1 t2 = SBind (LV NoLoc <$> mv) (STerm t1) (STerm t2)

-- | Match a TDelay without syntax
pattern TDelay :: DelayType -> Term -> Term
pattern TDelay m t = SDelay m (STerm t)

-- | COMPLETE pragma tells GHC using this set of pattern is complete for Term
{-# COMPLETE TUnit, TConst, TDir, TInt, TAntiInt, TText, TAntiText, TBool, TRequireDevice, TRequire, TVar, TPair, TLam, TApp, TLet, TDef, TBind, TDelay #-}
>>>>>>> f2fa93e3

------------------------------------------------------------
-- Basic terms
------------------------------------------------------------

-- | Different runtime behaviors for delayed expressions.
data DelayType
  = -- | A simple delay, implemented via a (non-memoized) @VDelay@
    --   holding the delayed expression.
    SimpleDelay
  | -- | A memoized delay, implemented by allocating a mutable cell
    --   with the delayed expression and returning a reference to it.
    --   When the @Maybe Var@ is @Just@, a recursive binding of the
    --   variable with a reference to the delayed expression will be
    --   provided while evaluating the delayed expression itself. Note
    --   that there is no surface syntax for binding a variable within
    --   a recursive delayed expression; the only way we can get
    --   @Just@ here is when we automatically generate a delayed
    --   expression while interpreting a recursive @let@ or @def@.
    MemoizedDelay (Maybe Var)
  deriving (Eq, Show, Data, Generic, FromJSON, ToJSON)

-- | A variable with associated source location, used for variable
--   binding sites. (Variable occurrences are a bare TVar which gets
--   wrapped in a Syntax node, so we don't need LocVar for those.)
data LocVar = LV {lvSrcLoc :: SrcLoc, lvVar :: Var}
  deriving (Eq, Show, Data, Generic, FromJSON, ToJSON)

-- | Terms of the Swarm language.
data Term' ty
  = -- | The unit value.
    TUnit
  | -- | A constant.
    TConst Const
  | -- | A direction literal.
    TDir Direction
  | -- | An integer literal.
    TInt Integer
  | -- | An antiquoted Haskell variable name of type Integer.
    TAntiInt Text
  | -- | A text literal.
    TText Text
  | -- | An antiquoted Haskell variable name of type Text.
    TAntiText Text
  | -- | A Boolean literal.
    TBool Bool
  | -- | A robot reference.  These never show up in surface syntax, but are
    --   here so we can factor pretty-printing for Values through
    --   pretty-printing for Terms.
    TRobot Int
  | -- | A memory reference.  These likewise never show up in surface syntax,
    --   but are here to facilitate pretty-printing.
    TRef Int
  | -- | Require a specific device to be equipped.
    TRequireDevice Text
  | -- | Require a certain number of an entity.
    TRequire Int Text
  | -- | A variable.
    TVar Var
  | -- | A pair.
    SPair (Syntax' ty) (Syntax' ty)
  | -- | A lambda expression, with or without a type annotation on the
    --   binder.
<<<<<<< HEAD
    SLam Var (Maybe Type) (Syntax' ty)
=======
    SLam LocVar (Maybe Type) Syntax
>>>>>>> f2fa93e3
  | -- | Function application.
    SApp (Syntax' ty) (Syntax' ty)
  | -- | A (recursive) let expression, with or without a type
    --   annotation on the variable. The @Bool@ indicates whether
    --   it is known to be recursive.
<<<<<<< HEAD
    SLet Bool Var (Maybe Polytype) (Syntax' ty) (Syntax' ty)
  | -- | A (recursive) definition command, which binds a variable to a
    --   value in subsequent commands. The @Bool@ indicates whether the
    --   definition is known to be recursive.
    SDef Bool Var (Maybe Polytype) (Syntax' ty)
  | -- | A monadic bind for commands, of the form @c1 ; c2@ or @x <- c1; c2@.
    SBind (Maybe Var) (Syntax' ty) (Syntax' ty)
=======
    SLet Bool LocVar (Maybe Polytype) Syntax Syntax
  | -- | A (recursive) definition command, which binds a variable to a
    --   value in subsequent commands. The @Bool@ indicates whether the
    --   definition is known to be recursive.
    SDef Bool LocVar (Maybe Polytype) Syntax
  | -- | A monadic bind for commands, of the form @c1 ; c2@ or @x <- c1; c2@.
    SBind (Maybe LocVar) Syntax Syntax
>>>>>>> f2fa93e3
  | -- | Delay evaluation of a term, written @{...}@.  Swarm is an
    --   eager language, but in some cases (e.g. for @if@ statements
    --   and recursive bindings) we need to delay evaluation.  The
    --   counterpart to @{...}@ is @force@, where @force {t} = t@.
    --   Note that 'Force' is just a constant, whereas 'SDelay' has to
    --   be a special syntactic form so its argument can get special
    --   treatment during evaluation.
    SDelay DelayType (Syntax' ty)
  deriving (Eq, Show, Functor, Foldable, Traversable, Data, Generic, FromJSON, ToJSON)

type Term = Term' ()

instance Data ty => Plated (Term' ty) where
  plate = uniplate

------------------------------------------------------------
-- Syntax: annotation on top of Terms with SrcLoc and type
------------------------------------------------------------

-- | The surface syntax for the language, with location and type annotations.
data Syntax' ty = Syntax'
  { _sLoc :: SrcLoc
  , _sTerm :: Term' ty
  , _sType :: ty
  }
  deriving (Eq, Show, Functor, Foldable, Traversable, Data, Generic, FromJSON, ToJSON)

instance Data ty => Plated (Syntax' ty) where
  plate = uniplate

data SrcLoc
  = NoLoc
  | -- | Half-open interval from start (inclusive) to end (exclusive)
    SrcLoc Int Int
  deriving (Eq, Show, Data, Generic, FromJSON, ToJSON)

instance Semigroup SrcLoc where
  NoLoc <> l = l
  l <> NoLoc = l
  SrcLoc s1 e1 <> SrcLoc s2 e2 = SrcLoc (min s1 s2) (max e1 e2)

instance Monoid SrcLoc where
  mempty = NoLoc

------------------------------------------------------------
-- Pattern synonyms for untyped terms
------------------------------------------------------------

type Syntax = Syntax' ()

pattern Syntax :: SrcLoc -> Term -> Syntax
pattern Syntax l t = Syntax' l t ()

{-# COMPLETE Syntax #-}

makeLenses ''Syntax'

noLoc :: Term -> Syntax
noLoc = Syntax mempty

-- | Match an untyped term without its 'SrcLoc'.
pattern STerm :: Term -> Syntax
pattern STerm t <-
  Syntax _ t
  where
    STerm t = Syntax mempty t

-- | Match a TPair without syntax
pattern TPair :: Term -> Term -> Term
pattern TPair t1 t2 = SPair (STerm t1) (STerm t2)

-- | Match a TLam without syntax
pattern TLam :: Var -> Maybe Type -> Term -> Term
pattern TLam v ty t = SLam v ty (STerm t)

-- | Match a TApp without syntax
pattern TApp :: Term -> Term -> Term
pattern TApp t1 t2 = SApp (STerm t1) (STerm t2)

infixl 0 :$:

-- | Convenient infix pattern synonym for application.
pattern (:$:) :: Term -> Syntax -> Term
pattern (:$:) t1 s2 = SApp (STerm t1) s2

-- | Match a TLet without syntax
pattern TLet :: Bool -> Var -> Maybe Polytype -> Term -> Term -> Term
pattern TLet r v pt t1 t2 = SLet r v pt (STerm t1) (STerm t2)

-- | Match a TDef without syntax
pattern TDef :: Bool -> Var -> Maybe Polytype -> Term -> Term
pattern TDef r v pt t = SDef r v pt (STerm t)

-- | Match a TBind without syntax
pattern TBind :: Maybe Var -> Term -> Term -> Term
pattern TBind v t1 t2 = SBind v (STerm t1) (STerm t2)

-- | Match a TDelay without syntax
pattern TDelay :: DelayType -> Term -> Term
pattern TDelay m t = SDelay m (STerm t)

-- | COMPLETE pragma tells GHC using this set of pattern is complete for Term
{-# COMPLETE TUnit, TConst, TDir, TInt, TAntiInt, TText, TAntiText, TBool, TRequireDevice, TRequire, TVar, TPair, TLam, TApp, TLet, TDef, TBind, TDelay #-}

-- | Make infix operation (e.g. @2 + 3@) a curried function
--   application (@((+) 2) 3@).
mkOp :: Const -> Syntax -> Syntax -> Syntax
mkOp c s1@(Syntax l1 _) s2@(Syntax l2 _) = Syntax newLoc newTerm
 where
  -- The new syntax span both terms
  newLoc = l1 <> l2
  -- We don't assign a source location for the operator since it is
  -- usually provided as-is and it is not likely to be useful.
  sop = noLoc (TConst c)
  newTerm = SApp (Syntax l1 $ SApp sop s1) s2

-- | Make infix operation, discarding any syntax related location
mkOp' :: Const -> Term -> Term -> Term
mkOp' c t1 = TApp (TApp (TConst c) t1)

--------------------------------------------------
-- Erasure

eraseS :: Syntax' ty -> Term
eraseS (Syntax' _ t _) = erase t

erase :: Term' ty -> Term
erase TUnit = TUnit
erase (TConst c) = TConst c
erase (TDir d) = TDir d
erase (TInt n) = TInt n
erase (TAntiInt v) = TAntiInt v
erase (TText t) = TText t
erase (TAntiText v) = TAntiText v
erase (TBool b) = TBool b
erase (TRobot r) = TRobot r
erase (TRef r) = TRef r
erase (TRequireDevice d) = TRequireDevice d
erase (TRequire n e) = TRequire n e
erase (TVar s) = TVar s
erase (SDelay x s) = TDelay x (eraseS s)
erase (SPair s1 s2) = TPair (eraseS s1) (eraseS s2)
erase (SLam x mty body) = TLam x mty (eraseS body)
erase (SApp s1 s2) = TApp (eraseS s1) (eraseS s2)
erase (SLet r x mty s1 s2) = TLet r x mty (eraseS s1) (eraseS s2)
erase (SDef r x mty s) = TDef r x mty (eraseS s)
erase (SBind mx s1 s2) = TBind mx (eraseS s1) (eraseS s2)

------------------------------------------------------------
-- Free variable traversals
------------------------------------------------------------

-- | Traversal over those subterms of a term which represent free
--   variables.
fvSS :: forall ty. Traversal' (Syntax' ty) (Syntax' ty)
fvSS f = go S.empty
 where
  -- go :: Applicative f => Set Var -> Syntax' ty -> f (Syntax' ty)
  go bound s@(Syntax' l t ty) = case t of
    TUnit -> pure s
    TConst {} -> pure s
    TDir {} -> pure s
    TInt {} -> pure s
    TAntiInt {} -> pure s
    TText {} -> pure s
    TAntiText {} -> pure s
    TBool {} -> pure s
    TRobot {} -> pure s
    TRef {} -> pure s
    TRequireDevice {} -> pure s
    TRequire {} -> pure s
    TVar x
<<<<<<< HEAD
      | x `S.member` bound -> pure s
      | otherwise -> f s
    SLam x xty s1 -> rewrap $ SLam x xty <$> go (S.insert x bound) s1
    SApp s1 s2 -> rewrap $ SApp <$> go bound s1 <*> go bound s2
    SLet r x xty s1 s2 ->
      let bound' = S.insert x bound
       in rewrap $ SLet r x xty <$> go bound' s1 <*> go bound' s2
    SPair s1 s2 -> rewrap $ SPair <$> go bound s1 <*> go bound s2
    SDef r x xty s1 -> rewrap $ SDef r x xty <$> go (S.insert x bound) s1
    SBind mx s1 s2 -> rewrap $ SBind mx <$> go bound s1 <*> go (maybe id S.insert mx bound) s2
    SDelay m s1 -> rewrap $ SDelay m <$> go bound s1
   where
    rewrap s' = Syntax' l <$> s' <*> pure ty

fvST :: forall ty. Traversal' (Syntax' ty) (Term' ty)
fvST = fvSS . sTerm
=======
      | x `S.member` bound -> pure t
      | otherwise -> f (TVar x)
    SLam x ty (Syntax l1 t1) -> SLam x ty <$> (Syntax l1 <$> go (S.insert (lvVar x) bound) t1)
    SApp (Syntax l1 t1) (Syntax l2 t2) ->
      SApp <$> (Syntax l1 <$> go bound t1) <*> (Syntax l2 <$> go bound t2)
    SLet r x ty (Syntax l1 t1) (Syntax l2 t2) ->
      let bound' = S.insert (lvVar x) bound
       in SLet r x ty <$> (Syntax l1 <$> go bound' t1) <*> (Syntax l2 <$> go bound' t2)
    SPair (Syntax l1 t1) (Syntax l2 t2) ->
      SPair <$> (Syntax l1 <$> go bound t1) <*> (Syntax l2 <$> go bound t2)
    SDef r x ty (Syntax l1 t1) ->
      SDef r x ty <$> (Syntax l1 <$> go (S.insert (lvVar x) bound) t1)
    SBind mx (Syntax l1 t1) (Syntax l2 t2) ->
      SBind mx <$> (Syntax l1 <$> go bound t1) <*> (Syntax l2 <$> go (maybe id (S.insert . lvVar) mx bound) t2)
    SDelay m (Syntax l1 t1) ->
      SDelay m <$> (Syntax l1 <$> go bound t1)
>>>>>>> f2fa93e3

-- | Traversal over the free variables of a term.  Note that if you
--   want to get the set of all free variables, you can do so via
--   @'Data.Set.Lens.setOf' 'fv'@.
fvSV :: Traversal' (Syntax' ty) Var
fvSV = fvST . (\f -> \case TVar x -> TVar <$> f x; t -> pure t)

-- | Apply a function to all free occurrences of a particular variable.
mapFreeS :: Var -> (Syntax' ty -> Syntax' ty) -> Syntax' ty -> Syntax' ty
mapFreeS x f = fvSS %~ (\t -> case t ^. sTerm of TVar y | y == x -> f t; _ -> t)<|MERGE_RESOLUTION|>--- conflicted
+++ resolved
@@ -50,17 +50,13 @@
   isLong,
 
   -- * Syntax
-<<<<<<< HEAD
   Syntax' (..),
   sLoc,
   sTerm,
   sType,
   Syntax,
   pattern Syntax,
-=======
-  Syntax (..),
   LocVar (..),
->>>>>>> f2fa93e3
   SrcLoc (..),
   noLoc,
   pattern STerm,
@@ -779,99 +775,8 @@
       , tangibility = Intangible
       }
 
-<<<<<<< HEAD
   lowShow :: Show a => a -> Text
   lowShow a = toLower (from (show a))
-=======
--- | Make infix operation, discarding any syntax related location
-mkOp' :: Const -> Term -> Term -> Term
-mkOp' c t1 = TApp (TApp (TConst c) t1)
-
--- | Make infix operation (e.g. @2 + 3@) a curried function
---   application (@((+) 2) 3@).
-mkOp :: Const -> Syntax -> Syntax -> Syntax
-mkOp c s1@(Syntax l1 _) s2@(Syntax l2 _) = Syntax newLoc newTerm
- where
-  -- The new syntax span both terms
-  newLoc = l1 <> l2
-  -- We don't assign a source location for the operator since it is
-  -- usually provided as-is and it is not likely to be useful.
-  sop = noLoc (TConst c)
-  newTerm = SApp (Syntax l1 $ SApp sop s1) s2
-
--- | The surface syntax for the language
-data Syntax = Syntax {sLoc :: SrcLoc, sTerm :: Term}
-  deriving (Eq, Show, Data, Generic, FromJSON, ToJSON)
-
-data SrcLoc
-  = NoLoc
-  | -- | Half-open interval from start (inclusive) to end (exclusive)
-    SrcLoc Int Int
-  deriving (Eq, Show, Data, Generic, FromJSON, ToJSON)
-
-instance Semigroup SrcLoc where
-  NoLoc <> l = l
-  l <> NoLoc = l
-  SrcLoc s1 e1 <> SrcLoc s2 e2 = SrcLoc (min s1 s2) (max e1 e2)
-
-instance Monoid SrcLoc where
-  mempty = NoLoc
-
-noLoc :: Term -> Syntax
-noLoc = Syntax mempty
-
--- | Match a term without its a syntax
-pattern STerm :: Term -> Syntax
-pattern STerm t <-
-  Syntax _ t
-  where
-    STerm t = Syntax mempty t
-
--- | Match a TPair without syntax
-pattern TPair :: Term -> Term -> Term
-pattern TPair t1 t2 = SPair (STerm t1) (STerm t2)
-
--- | Match a TLam without syntax
-pattern TLam :: Var -> Maybe Type -> Term -> Term
-pattern TLam v ty t <- SLam (lvVar -> v) ty (STerm t)
-  where
-    TLam v ty t = SLam (LV NoLoc v) ty (STerm t)
-
--- | Match a TApp without syntax
-pattern TApp :: Term -> Term -> Term
-pattern TApp t1 t2 = SApp (STerm t1) (STerm t2)
-
-infixl 0 :$:
-
--- | Convenient infix pattern synonym for application.
-pattern (:$:) :: Term -> Syntax -> Term
-pattern (:$:) t1 s2 = SApp (STerm t1) s2
-
--- | Match a TLet without syntax
-pattern TLet :: Bool -> Var -> Maybe Polytype -> Term -> Term -> Term
-pattern TLet r v pt t1 t2 <- SLet r (lvVar -> v) pt (STerm t1) (STerm t2)
-  where
-    TLet r v pt t1 t2 = SLet r (LV NoLoc v) pt (STerm t1) (STerm t2)
-
--- | Match a TDef without syntax
-pattern TDef :: Bool -> Var -> Maybe Polytype -> Term -> Term
-pattern TDef r v pt t <- SDef r (lvVar -> v) pt (STerm t)
-  where
-    TDef r v pt t = SDef r (LV NoLoc v) pt (STerm t)
-
--- | Match a TBind without syntax
-pattern TBind :: Maybe Var -> Term -> Term -> Term
-pattern TBind mv t1 t2 <- SBind (fmap lvVar -> mv) (STerm t1) (STerm t2)
-  where
-    TBind mv t1 t2 = SBind (LV NoLoc <$> mv) (STerm t1) (STerm t2)
-
--- | Match a TDelay without syntax
-pattern TDelay :: DelayType -> Term -> Term
-pattern TDelay m t = SDelay m (STerm t)
-
--- | COMPLETE pragma tells GHC using this set of pattern is complete for Term
-{-# COMPLETE TUnit, TConst, TDir, TInt, TAntiInt, TText, TAntiText, TBool, TRequireDevice, TRequire, TVar, TPair, TLam, TApp, TLet, TDef, TBind, TDelay #-}
->>>>>>> f2fa93e3
 
 ------------------------------------------------------------
 -- Basic terms
@@ -925,7 +830,7 @@
   | -- | A memory reference.  These likewise never show up in surface syntax,
     --   but are here to facilitate pretty-printing.
     TRef Int
-  | -- | Require a specific device to be equipped.
+  | -- | Require a specific device to be installed.
     TRequireDevice Text
   | -- | Require a certain number of an entity.
     TRequire Int Text
@@ -935,33 +840,19 @@
     SPair (Syntax' ty) (Syntax' ty)
   | -- | A lambda expression, with or without a type annotation on the
     --   binder.
-<<<<<<< HEAD
-    SLam Var (Maybe Type) (Syntax' ty)
-=======
-    SLam LocVar (Maybe Type) Syntax
->>>>>>> f2fa93e3
+    SLam LocVar (Maybe Type) (Syntax' ty)
   | -- | Function application.
     SApp (Syntax' ty) (Syntax' ty)
   | -- | A (recursive) let expression, with or without a type
     --   annotation on the variable. The @Bool@ indicates whether
     --   it is known to be recursive.
-<<<<<<< HEAD
-    SLet Bool Var (Maybe Polytype) (Syntax' ty) (Syntax' ty)
+    SLet Bool LocVar (Maybe Polytype) (Syntax' ty) (Syntax' ty)
   | -- | A (recursive) definition command, which binds a variable to a
     --   value in subsequent commands. The @Bool@ indicates whether the
     --   definition is known to be recursive.
-    SDef Bool Var (Maybe Polytype) (Syntax' ty)
+    SDef Bool LocVar (Maybe Polytype) (Syntax' ty)
   | -- | A monadic bind for commands, of the form @c1 ; c2@ or @x <- c1; c2@.
-    SBind (Maybe Var) (Syntax' ty) (Syntax' ty)
-=======
-    SLet Bool LocVar (Maybe Polytype) Syntax Syntax
-  | -- | A (recursive) definition command, which binds a variable to a
-    --   value in subsequent commands. The @Bool@ indicates whether the
-    --   definition is known to be recursive.
-    SDef Bool LocVar (Maybe Polytype) Syntax
-  | -- | A monadic bind for commands, of the form @c1 ; c2@ or @x <- c1; c2@.
-    SBind (Maybe LocVar) Syntax Syntax
->>>>>>> f2fa93e3
+    SBind (Maybe LocVar) (Syntax' ty) (Syntax' ty)
   | -- | Delay evaluation of a term, written @{...}@.  Swarm is an
     --   eager language, but in some cases (e.g. for @if@ statements
     --   and recursive bindings) we need to delay evaluation.  The
@@ -1035,7 +926,9 @@
 
 -- | Match a TLam without syntax
 pattern TLam :: Var -> Maybe Type -> Term -> Term
-pattern TLam v ty t = SLam v ty (STerm t)
+pattern TLam v ty t <- SLam (lvVar -> v) ty (STerm t)
+  where
+    TLam v ty t = SLam (LV NoLoc v) ty (STerm t)
 
 -- | Match a TApp without syntax
 pattern TApp :: Term -> Term -> Term
@@ -1049,15 +942,21 @@
 
 -- | Match a TLet without syntax
 pattern TLet :: Bool -> Var -> Maybe Polytype -> Term -> Term -> Term
-pattern TLet r v pt t1 t2 = SLet r v pt (STerm t1) (STerm t2)
+pattern TLet r v pt t1 t2 <- SLet r (lvVar -> v) pt (STerm t1) (STerm t2)
+  where
+    TLet r v pt t1 t2 = SLet r (LV NoLoc v) pt (STerm t1) (STerm t2)
 
 -- | Match a TDef without syntax
 pattern TDef :: Bool -> Var -> Maybe Polytype -> Term -> Term
-pattern TDef r v pt t = SDef r v pt (STerm t)
+pattern TDef r v pt t <- SDef r (lvVar -> v) pt (STerm t)
+  where
+    TDef r v pt t = SDef r (LV NoLoc v) pt (STerm t)
 
 -- | Match a TBind without syntax
 pattern TBind :: Maybe Var -> Term -> Term -> Term
-pattern TBind v t1 t2 = SBind v (STerm t1) (STerm t2)
+pattern TBind mv t1 t2 <- SBind (fmap lvVar -> mv) (STerm t1) (STerm t2)
+  where
+    TBind mv t1 t2 = SBind (LV NoLoc <$> mv) (STerm t1) (STerm t2)
 
 -- | Match a TDelay without syntax
 pattern TDelay :: DelayType -> Term -> Term
@@ -1085,9 +984,12 @@
 --------------------------------------------------
 -- Erasure
 
+-- | Erase a 'Syntax' tree annotated with @SrcLoc@ and type
+--   information to a bare unannotated 'Term'.
 eraseS :: Syntax' ty -> Term
 eraseS (Syntax' _ t _) = erase t
 
+-- | Erase a type-annotated term to a bare term.
 erase :: Term' ty -> Term
 erase TUnit = TUnit
 erase (TConst c) = TConst c
@@ -1104,11 +1006,11 @@
 erase (TVar s) = TVar s
 erase (SDelay x s) = TDelay x (eraseS s)
 erase (SPair s1 s2) = TPair (eraseS s1) (eraseS s2)
-erase (SLam x mty body) = TLam x mty (eraseS body)
+erase (SLam x mty body) = TLam (lvVar x) mty (eraseS body)
 erase (SApp s1 s2) = TApp (eraseS s1) (eraseS s2)
-erase (SLet r x mty s1 s2) = TLet r x mty (eraseS s1) (eraseS s2)
-erase (SDef r x mty s) = TDef r x mty (eraseS s)
-erase (SBind mx s1 s2) = TBind mx (eraseS s1) (eraseS s2)
+erase (SLet r x mty s1 s2) = TLet r (lvVar x) mty (eraseS s1) (eraseS s2)
+erase (SDef r x mty s) = TDef r (lvVar x) mty (eraseS s)
+erase (SBind mx s1 s2) = TBind (lvVar <$> mx) (eraseS s1) (eraseS s2)
 
 ------------------------------------------------------------
 -- Free variable traversals
@@ -1134,41 +1036,22 @@
     TRequireDevice {} -> pure s
     TRequire {} -> pure s
     TVar x
-<<<<<<< HEAD
       | x `S.member` bound -> pure s
       | otherwise -> f s
-    SLam x xty s1 -> rewrap $ SLam x xty <$> go (S.insert x bound) s1
+    SLam x xty s1 -> rewrap $ SLam x xty <$> go (S.insert (lvVar x) bound) s1
     SApp s1 s2 -> rewrap $ SApp <$> go bound s1 <*> go bound s2
     SLet r x xty s1 s2 ->
-      let bound' = S.insert x bound
+      let bound' = S.insert (lvVar x) bound
        in rewrap $ SLet r x xty <$> go bound' s1 <*> go bound' s2
     SPair s1 s2 -> rewrap $ SPair <$> go bound s1 <*> go bound s2
-    SDef r x xty s1 -> rewrap $ SDef r x xty <$> go (S.insert x bound) s1
-    SBind mx s1 s2 -> rewrap $ SBind mx <$> go bound s1 <*> go (maybe id S.insert mx bound) s2
+    SDef r x xty s1 -> rewrap $ SDef r x xty <$> go (S.insert (lvVar x) bound) s1
+    SBind mx s1 s2 -> rewrap $ SBind mx <$> go bound s1 <*> go (maybe id (S.insert . lvVar) mx bound) s2
     SDelay m s1 -> rewrap $ SDelay m <$> go bound s1
    where
     rewrap s' = Syntax' l <$> s' <*> pure ty
 
 fvST :: forall ty. Traversal' (Syntax' ty) (Term' ty)
 fvST = fvSS . sTerm
-=======
-      | x `S.member` bound -> pure t
-      | otherwise -> f (TVar x)
-    SLam x ty (Syntax l1 t1) -> SLam x ty <$> (Syntax l1 <$> go (S.insert (lvVar x) bound) t1)
-    SApp (Syntax l1 t1) (Syntax l2 t2) ->
-      SApp <$> (Syntax l1 <$> go bound t1) <*> (Syntax l2 <$> go bound t2)
-    SLet r x ty (Syntax l1 t1) (Syntax l2 t2) ->
-      let bound' = S.insert (lvVar x) bound
-       in SLet r x ty <$> (Syntax l1 <$> go bound' t1) <*> (Syntax l2 <$> go bound' t2)
-    SPair (Syntax l1 t1) (Syntax l2 t2) ->
-      SPair <$> (Syntax l1 <$> go bound t1) <*> (Syntax l2 <$> go bound t2)
-    SDef r x ty (Syntax l1 t1) ->
-      SDef r x ty <$> (Syntax l1 <$> go (S.insert (lvVar x) bound) t1)
-    SBind mx (Syntax l1 t1) (Syntax l2 t2) ->
-      SBind mx <$> (Syntax l1 <$> go bound t1) <*> (Syntax l2 <$> go (maybe id (S.insert . lvVar) mx bound) t2)
-    SDelay m (Syntax l1 t1) ->
-      SDelay m <$> (Syntax l1 <$> go bound t1)
->>>>>>> f2fa93e3
 
 -- | Traversal over the free variables of a term.  Note that if you
 --   want to get the set of all free variables, you can do so via
