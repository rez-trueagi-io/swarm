{-# LANGUAGE DerivingStrategies #-}
{-# LANGUAGE LambdaCase #-}
{-# LANGUAGE OverloadedStrings #-}
{-# LANGUAGE PatternSynonyms #-}
{-# LANGUAGE ScopedTypeVariables #-}
{-# LANGUAGE TemplateHaskell #-}
{-# LANGUAGE UndecidableInstances #-}

-- |
-- Module      :  Swarm.Language.Syntax
-- Copyright   :  Brent Yorgey
-- Maintainer  :  byorgey@gmail.com
--
-- SPDX-License-Identifier: BSD-3-Clause
--
-- Abstract syntax for terms of the Swarm programming language.
module Swarm.Language.Syntax (
  -- * Directions
  Direction (..),
  AbsoluteDir (..),
  RelativeDir (..),
  DirInfo (..),
  applyTurn,
  toDirection,
  fromDirection,
  allDirs,
  isCardinal,
  dirInfo,
  north,
  south,
  east,
  west,

  -- * Constants
  Const (..),
  allConst,
  ConstInfo (..),
  ConstDoc (..),
  ConstMeta (..),
  MBinAssoc (..),
  MUnAssoc (..),
  constInfo,
  arity,
  isCmd,
  isUserFunc,
  isOperator,
  isBuiltinFunction,
  isTangible,
  isLong,

  -- * Syntax
<<<<<<< HEAD
  Syntax' (..),
  sLoc,
  sTerm,
  sType,
  Syntax,
  pattern Syntax,
  Location (..),
=======
  Syntax (..),
  SrcLoc (..),
>>>>>>> 5e774fac
  noLoc,
  pattern STerm,
  pattern TPair,
  pattern TLam,
  pattern TApp,
  pattern (:$:),
  pattern TLet,
  pattern TDef,
  pattern TBind,
  pattern TDelay,

  -- * Terms
  Var,
  DelayType (..),
  Term' (..),
  Term,
  mkOp,
  mkOp',

  -- * Term traversal
  fvT,
  fv,
  mapFree1,
) where

<<<<<<< HEAD
import Control.Lens (Plated (..), Traversal', makeLenses, (%~), (^.))
=======
import Control.Arrow (Arrow ((&&&)))
import Control.Lens (Plated (..), Traversal', (%~))
>>>>>>> 5e774fac
import Data.Aeson.Types
import Data.Data (Data)
import Data.Data.Lens (uniplate)
import Data.Hashable (Hashable)
import Data.Map qualified as M
import Data.Set qualified as S
import Data.String (IsString (fromString))
import Data.Text hiding (filter, map)
import Data.Text qualified as T
import GHC.Generics (Generic)
import Linear
import Swarm.Language.Types
import Swarm.Util qualified as Util
import Swarm.Util.Location (Heading)
import Witch.From (from)

------------------------------------------------------------
-- Constants
------------------------------------------------------------

-- | An absolute direction is one which is defined with respect to an
--   external frame of reference; robots need a compass in order to
--   use them.
data AbsoluteDir = DNorth | DSouth | DEast | DWest
  deriving (Eq, Ord, Show, Read, Generic, Data, Hashable, ToJSON, FromJSON, Enum, Bounded)

instance ToJSONKey AbsoluteDir where
  toJSONKey = genericToJSONKey defaultJSONKeyOptions

instance FromJSONKey AbsoluteDir where
  fromJSONKey = genericFromJSONKey defaultJSONKeyOptions

-- | A relative direction is one which is defined with respect to the
--   robot's frame of reference; no special capability is needed to
--   use them.
data RelativeDir = DLeft | DRight | DBack | DForward | DDown
  deriving (Eq, Ord, Show, Read, Generic, Data, Hashable, ToJSON, FromJSON, Enum, Bounded)

-- | The type of directions. Used /e.g./ to indicate which way a robot
--   will turn.
data Direction = DAbsolute AbsoluteDir | DRelative RelativeDir
  deriving (Eq, Ord, Show, Read, Generic, Data, Hashable, ToJSON, FromJSON)

data DirInfo = DirInfo
  { dirSyntax :: Text
  , dirApplyTurn :: Heading -> Heading
  -- ^ the turning for the direction
  }

allDirs :: [Direction]
allDirs = map DAbsolute Util.listEnums <> map DRelative Util.listEnums

toHeading :: AbsoluteDir -> Heading
toHeading = \case
  DNorth -> north
  DSouth -> south
  DEast -> east
  DWest -> west

-- | Information about all directions
dirInfo :: Direction -> DirInfo
dirInfo d = case d of
  DRelative e -> case e of
    DLeft -> relative perp
    DRight -> relative (fmap negate . perp)
    DBack -> relative (fmap negate)
    DDown -> relative (const down)
    DForward -> relative id
  DAbsolute e -> cardinal $ toHeading e
 where
  -- name is generate from Direction data constuctor
  -- e.g. DLeft becomes "left"
  directionSyntax = toLower . T.tail . from $ case d of
    DAbsolute x -> show x
    DRelative x -> show x

  cardinal = DirInfo directionSyntax . const
  relative = DirInfo directionSyntax

-- | Check if the direction is absolute (e.g. 'north' or 'south').
isCardinal :: Direction -> Bool
isCardinal = \case
  DAbsolute _ -> True
  _ -> False

-- | The cardinal direction north = @V2 0 1@.
north :: Heading
north = V2 0 1

-- | The cardinal direction south = @V2 0 (-1)@.
south :: Heading
south = V2 0 (-1)

-- | The cardinal direction east = @V2 1 0@.
east :: Heading
east = V2 1 0

-- | The cardinal direction west = @V2 (-1) 0@.
west :: Heading
west = V2 (-1) 0

-- | The direction for viewing the current cell = @V2 0 0@.
down :: Heading
down = zero

-- | The 'applyTurn' function gives the meaning of each 'Direction' by
--   turning relative to the given heading or by turning to an absolute
--   heading
applyTurn :: Direction -> Heading -> Heading
applyTurn = dirApplyTurn . dirInfo

-- | Mapping from heading to their corresponding cardinal directions.
--   Only absolute directions are mapped.
cardinalDirs :: M.Map Heading Direction
cardinalDirs =
  M.fromList $ map (toHeading &&& DAbsolute) Util.listEnums

-- | Possibly convert a heading into a 'Direction'---that is, if the
--   vector happens to be a unit vector in one of the cardinal
--   directions.
toDirection :: Heading -> Maybe Direction
toDirection v = M.lookup v cardinalDirs

-- | Convert a 'Direction' into a corresponding heading.  Note that
--   this only does something reasonable for 'DNorth', 'DSouth', 'DEast',
--   and 'DWest'---other 'Direction's return the zero vector.
fromDirection :: Direction -> Heading
fromDirection = \case
  DAbsolute x -> toHeading x
  _ -> zero

-- | Constants, representing various built-in functions and commands.
--
--   IF YOU ADD A NEW CONSTANT, be sure to also update:
--   1. the 'constInfo' function (below)
--   2. the capability checker ("Swarm.Language.Capability")
--   3. the type checker ("Swarm.Language.Typecheck")
--   4. the runtime ("Swarm.Game.Step")
--   5. the emacs mode syntax highlighter (@contribs/swarm-mode.el@)
--
--   GHC will warn you about incomplete pattern matches for the first
--   four, and CI will warn you about the last, so in theory it's not
--   really possible to forget.  Note you do not need to update the
--   parser or pretty-printer, since they are auto-generated from
--   'constInfo'.
data Const
  = -- Trivial actions

    -- | Do nothing.  This is different than 'Wait'
    --   in that it does not take up a time step.
    Noop
  | -- | Wait for a number of time steps without doing anything.
    Wait
  | -- | Self-destruct.
    Selfdestruct
  | -- Basic actions

    -- | Move forward one step.
    Move
  | -- | Turn in some direction.
    Turn
  | -- | Grab an item from the current location.
    Grab
  | -- | Harvest an item from the current location.
    Harvest
  | -- | Try to place an item at the current location.
    Place
  | -- | Give an item to another robot at the current location.
    Give
  | -- | Install a device on a robot.
    Install
  | -- | Equip a device on oneself.
    Equip
  | -- | Unequip an equipped device, returning to inventory.
    Unequip
  | -- | Make an item.
    Make
  | -- | Sense whether we have a certain item.
    Has
  | -- | Sense whether we have a certain device installed.
    Installed
  | -- | Sense how many of a certain item we have.
    Count
  | -- | Drill through an entity.
    Drill
  | -- | Construct a new robot.
    Build
  | -- | Deconstruct an old robot.
    Salvage
  | -- | Reprogram a robot that has executed it's command
    --   with a new command
    Reprogram
  | -- | Emit a message.
    Say
  | -- | Listen for a message from other robots.
    Listen
  | -- | Emit a log message.
    Log
  | -- | View a certain robot.
    View
  | -- | Set what characters are used for display.
    Appear
  | -- | Create an entity out of thin air. Only
    --   available in creative mode.
    Create
  | -- Sensing / generation

    -- | Get current time
    Time
  | -- | Get the current x, y coordinates
    Whereami
  | -- | Get the current heading.
    Heading
  | -- | See if we can move forward or not.
    Blocked
  | -- | Scan a nearby cell
    Scan
  | -- | Upload knowledge to another robot
    Upload
  | -- | See if a specific entity is here.
    Ishere
  | -- | Check whether the current cell is empty
    Isempty
  | -- | Get a reference to oneself
    Self
  | -- | Get the robot's parent
    Parent
  | -- | Get a reference to the base
    Base
  | -- | Meet a nearby robot
    Meet
  | -- | Meet all nearby robots
    MeetAll
  | -- | Get the robot's display name
    Whoami
  | -- | Set the robot's display name
    Setname
  | -- | Get a uniformly random integer.
    Random
  | -- Modules

    -- | Run a program loaded from a file.
    Run
  | -- Language built-ins

    -- | If-expressions.
    If
  | -- | Left injection.
    Inl
  | -- | Right injection.
    Inr
  | -- | Case analysis on a sum type.
    Case
  | -- | First projection.
    Fst
  | -- | Second projection.
    Snd
  | -- | Force a delayed evaluation.
    Force
  | -- | Return for the cmd monad.
    Return
  | -- | Try/catch block
    Try
  | -- | Undefined
    Undefined
  | -- | User error
    Fail
  | -- Arithmetic unary operators

    -- | Logical negation.
    Not
  | -- | Arithmetic negation.
    Neg
  | -- Comparison operators

    -- | Logical equality comparison
    Eq
  | -- | Logical unequality comparison
    Neq
  | -- | Logical lesser-then comparison
    Lt
  | -- | Logical greater-then comparison
    Gt
  | -- | Logical lesser-or-equal comparison
    Leq
  | -- | Logical greater-or-equal comparison
    Geq
  | -- Arithmetic binary operators

    -- | Logical or.
    Or
  | -- | Logical and.
    And
  | -- | Arithmetic addition operator
    Add
  | -- | Arithmetic subtraction operator
    Sub
  | -- | Arithmetic multiplication operator
    Mul
  | -- | Arithmetic division operator
    Div
  | -- | Arithmetic exponentiation operator
    Exp
  | -- String operators

    -- | Turn an arbitrary value into a string
    Format
  | -- | Concatenate string values
    Concat
  | -- | Count number of characters.
    Chars
  | -- | Split string into two parts.
    Split
  | -- | Get the character at an index.
    CharAt
  | -- | Create a singleton text value with the given character code.
    ToChar
  | -- Function composition with nice operators

    -- | Application operator - helps to avoid parentheses:
    --   @f $ g $ h x  =  f (g (h x))@
    AppF
  | -- Concurrency

    -- | Swap placed entity with one in inventory. Essentially atomic grab and place.
    Swap
  | -- | When executing @atomic c@, a robot will not be interrupted,
    --   that is, no other robots will execute any commands while
    --   the robot is executing @c@.
    Atomic
  | -- God-like commands that are omnipresent or omniscient.

    -- | Teleport a robot to the given position.
    Teleport
  | -- | Run a command as if you were another robot.
    As
  | -- | Find an actor by name.
    RobotNamed
  | -- | Find an actor by number.
    RobotNumbered
  | -- | Check if an entity is known.
    Knows
  deriving (Eq, Ord, Enum, Bounded, Data, Show, Generic, FromJSON, ToJSON)

allConst :: [Const]
allConst = Util.listEnums

data ConstInfo = ConstInfo
  { syntax :: Text
  , fixity :: Int
  , constMeta :: ConstMeta
  , constDoc :: ConstDoc
  , tangibility :: Tangibility
  }
  deriving (Eq, Ord, Show)

data ConstDoc = ConstDoc {briefDoc :: Text, longDoc :: Text}
  deriving (Eq, Ord, Show)

instance IsString ConstDoc where
  fromString = flip ConstDoc "" . T.pack

data ConstMeta
  = -- | Function with arity of which some are commands
    ConstMFunc Int Bool
  | -- | Unary operator with fixity and associativity.
    ConstMUnOp MUnAssoc
  | -- | Binary operator with fixity and associativity.
    ConstMBinOp MBinAssoc
  deriving (Eq, Ord, Show)

-- | The meta type representing associativity of binary operator.
data MBinAssoc
  = -- |  Left associative binary operator (see 'Control.Monad.Combinators.Expr.InfixL')
    L
  | -- |   Non-associative binary operator (see 'Control.Monad.Combinators.Expr.InfixN')
    N
  | -- | Right associative binary operator (see 'Control.Monad.Combinators.Expr.InfixR')
    R
  deriving (Eq, Ord, Show)

-- | The meta type representing associativity of unary operator.
data MUnAssoc
  = -- |  Prefix unary operator (see 'Control.Monad.Combinators.Expr.Prefix')
    P
  | -- |  Suffix unary operator (see 'Control.Monad.Combinators.Expr.Suffix')
    S
  deriving (Eq, Ord, Show)

-- | Whether a command is tangible or not.  Tangible commands have
--   some kind of effect on the external world; at most one tangible
--   command can be executed per tick.  Intangible commands are things
--   like sensing commands, or commands that solely modify a robot's
--   internal state; multiple intangible commands may be executed per
--   tick.  In addition, tangible commands can have a 'Length' (either
--   'Short' or 'Long') indicating whether they require only one, or
--   possibly more than one, tick to execute.  Long commands are
--   excluded from @atomic@ blocks to avoid freezing the game.
data Tangibility = Intangible | Tangible Length
  deriving (Eq, Ord, Show, Read)

-- | For convenience, @short = Tangible Short@.
short :: Tangibility
short = Tangible Short

-- | For convenience, @long = Tangible Long@.
long :: Tangibility
long = Tangible Long

-- | The length of a tangible command.  Short commands take exactly
--   one tick to execute.  Long commands may require multiple ticks.
data Length = Short | Long
  deriving (Eq, Ord, Show, Read, Bounded, Enum)

-- | The arity of a constant, /i.e./ how many arguments it expects.
--   The runtime system will collect arguments to a constant (see
--   'Swarm.Game.Value.VCApp') until it has enough, then dispatch
--   the constant's behavior.
arity :: Const -> Int
arity c = case constMeta $ constInfo c of
  ConstMUnOp {} -> 1
  ConstMBinOp {} -> 2
  ConstMFunc a _ -> a

-- | Whether a constant represents a /command/.  Constants which are
--   not commands are /functions/ which are interpreted as soon as
--   they are evaluated.  Commands, on the other hand, are not
--   interpreted until being /executed/, that is, when meeting an
--   'FExec' frame.  When evaluated, commands simply turn into a
--   'VCApp'.
isCmd :: Const -> Bool
isCmd c = case constMeta $ constInfo c of
  ConstMFunc _ cmd -> cmd
  _ -> False

-- | Function constants user can call with reserved words ('wait',...).
isUserFunc :: Const -> Bool
isUserFunc c = case constMeta $ constInfo c of
  ConstMFunc {} -> True
  _ -> False

-- | Whether the constant is an operator. Useful predicate for documentation.
isOperator :: Const -> Bool
isOperator c = case constMeta $ constInfo c of
  ConstMUnOp {} -> True
  ConstMBinOp {} -> True
  ConstMFunc {} -> False

-- | Whether the constant is a /function/ which is interpreted as soon
--   as it is evaluated, but *not* including operators.
--
-- Note: This is used for documentation purposes and complements 'isCmd'
-- and 'isOperator' in that exactly one will accept a given constant.
isBuiltinFunction :: Const -> Bool
isBuiltinFunction c = case constMeta $ constInfo c of
  ConstMFunc _ cmd -> not cmd
  _ -> False

-- | Whether the constant is a /tangible/ command, that has an
--   external effect on the world.  At most one tangible command may be
--   executed per tick.
isTangible :: Const -> Bool
isTangible c = case tangibility (constInfo c) of
  Tangible {} -> True
  _ -> False

-- | Whether the constant is a /long/ command, that is, a tangible
--   command which could require multiple ticks to execute.  Such
--   commands cannot be allowed in @atomic@ blocks.
isLong :: Const -> Bool
isLong c = case tangibility (constInfo c) of
  Tangible Long -> True
  _ -> False

-- | Information about constants used in parsing and pretty printing.
--
-- It would be more compact to represent the information by testing
-- whether the constants are in certain sets, but using pattern
-- matching gives us warning if we add more constants.
constInfo :: Const -> ConstInfo
constInfo c = case c of
  Wait -> command 0 long "Wait for a number of time steps."
  Noop ->
    command 0 Intangible . doc "Do nothing." $
      [ "This is different than `Wait` in that it does not take up a time step."
      , "It is useful for commands like if, which requires you to provide both branches."
      , "Usually it is automatically inserted where needed, so you do not have to worry about it."
      ]
  Selfdestruct ->
    command 0 short . doc "Self-destruct a robot." $
      [ "Useful to not clutter the world."
      , "This destroys the robot's inventory, so consider `salvage` as an alternative."
      ]
  Move -> command 0 short "Move forward one step."
  Turn -> command 1 short "Turn in some direction."
  Grab -> command 0 short "Grab an item from the current location."
  Harvest ->
    command 0 short . doc "Harvest an item from the current location." $
      [ "Leaves behind a growing seed if the harvested item is growable."
      , "Otherwise it works exactly like `grab`."
      ]
  Place ->
    command 1 short . doc "Place an item at the current location." $
      ["The current location has to be empty for this to work."]
  Give -> command 2 short "Give an item to another actor nearby."
  Install -> command 2 short "Install a device from inventory on another actor nearby."
  Equip -> command 1 short "Equip a device on oneself."
  Unequip -> command 1 short "Unequip an equipped device, returning to inventory."
  Make -> command 1 long "Make an item using a recipe."
  Has -> command 1 Intangible "Sense whether the robot has a given item in its inventory."
  Installed -> command 1 Intangible "Sense whether the robot has a specific device installed."
  Count -> command 1 Intangible "Get the count of a given item in a robot's inventory."
  Reprogram ->
    command 2 long . doc "Reprogram another robot with a new command." $
      ["The other robot has to be nearby and idle."]
  Drill ->
    command 1 long . doc "Drill through an entity." $
      [ "Usually you want to `drill forward` when exploring to clear out obstacles."
      , "When you have found a source to drill, you can stand on it and `drill down`."
      , "See what recipes with drill you have available."
      ]
  Build ->
    command 1 long . doc "Construct a new robot." $
      [ "You can specify a command for the robot to execute."
      , "If the command requires devices they will be installed from your inventory."
      ]
  Salvage ->
    command 0 long . doc "Deconstruct an old robot." $
      ["Salvaging a robot will give you its inventory, installed devices and log."]
  Say ->
    command 1 short . doc "Emit a message." $
      [ "The message will be in the robot's log (if it has one) and the global log."
      , "You can view the message that would be picked by `listen` from the global log "
          <> "in the messages panel, along with your own messages and logs."
      , "This means that to see messages from other robots you have to be able to listen for them, "
          <> "so once you have a listening device installed messages will be added to your log."
      , "In creative mode, there is of course no such limitation."
      ]
  Listen ->
    command 1 long . doc "Listen for a message from other actors." $
      [ "It will take the first message said by the closest actor."
      , "You do not need to actively listen for the message to be logged though, "
          <> "that is done automatically once you have a listening device installed."
      , "Note that you can see the messages either in your logger device or the message panel."
      ]
  Log -> command 1 Intangible "Log the string in the robot's logger."
  View -> command 1 short "View the given actor."
  Appear ->
    command 1 short . doc "Set how the robot is displayed." $
      [ "You can either specify one character or five (for each direction)."
      , "The default is \"X^>v<\"."
      ]
  Create ->
    command 1 short . doc "Create an item out of thin air." $
      ["Only available in creative mode."]
  Time -> command 0 Intangible "Get the current time."
  Whereami -> command 0 Intangible "Get the current x and y coordinates."
  Heading -> command 0 Intangible "Get the current heading."
  Blocked -> command 0 Intangible "See if the robot can move forward."
  Scan ->
    command 1 Intangible . doc "Scan a nearby location for entities." $
      [ "Adds the entity (not actor) to your inventory with count 0 if there is any."
      , "If you can use sum types, you can also inspect the result directly."
      ]
  Upload -> command 1 short "Upload a robot's known entities and log to another robot."
  Ishere -> command 1 Intangible "See if a specific entity is in the current location."
  Isempty ->
    command 0 Intangible . doc "Check if the current location is empty." $
      [ "Detects whether or not the current location contains an entity."
      , "Does not detect robots or other actors."
      ]
  Self -> function 0 "Get a reference to the current robot."
  Parent -> function 0 "Get a reference to the robot's parent."
  Base -> function 0 "Get a reference to the base."
  Meet -> command 0 Intangible "Get a reference to a nearby actor, if there is one."
  MeetAll -> command 0 long "Run a command for each nearby actor."
  Whoami -> command 0 Intangible "Get the robot's display name."
  Setname -> command 1 short "Set the robot's display name."
  Random ->
    command 1 Intangible . doc "Get a uniformly random integer." $
      ["The random integer will be chosen from the range 0 to n-1, exclusive of the argument."]
  Run -> command 1 long "Run a program loaded from a file."
  Return -> command 1 Intangible "Make the value a result in `cmd`."
  Try -> command 2 Intangible "Execute a command, catching errors."
  Undefined -> function 0 "A value of any type, that is evaluated as error."
  Fail -> function 1 "A value of any type, that is evaluated as error with message."
  If ->
    function 3 . doc "If-Then-Else function." $
      ["If the bool predicate is true then evaluate the first expression, otherwise the second."]
  Inl -> function 1 "Put the value into the left component of a sum type."
  Inr -> function 1 "Put the value into the right component of a sum type."
  Case -> function 3 "Evaluate one of the given functions on a value of sum type."
  Fst -> function 1 "Get the first value of a pair."
  Snd -> function 1 "Get the second value of a pair."
  Force -> function 1 "Force the evaluation of a delayed value."
  Not -> function 1 "Negate the boolean value."
  Neg -> unaryOp "-" 7 P "Negate the given integer value."
  Add -> binaryOp "+" 6 L "Add the given integer values."
  And -> binaryOp "&&" 3 R "Logical and (true if both values are true)."
  Or -> binaryOp "||" 2 R "Logical or (true if either value is true)."
  Sub -> binaryOp "-" 6 L "Subtract the given integer values."
  Mul -> binaryOp "*" 7 L "Multiply the given integer values."
  Div -> binaryOp "/" 7 L "Divide the left integer value by the right one, rounding down."
  Exp -> binaryOp "^" 8 R "Raise the left integer value to the power of the right one."
  Eq -> binaryOp "==" 4 N "Check that the left value is equal to the right one."
  Neq -> binaryOp "!=" 4 N "Check that the left value is not equal to the right one."
  Lt -> binaryOp "<" 4 N "Check that the left value is lesser than the right one."
  Gt -> binaryOp ">" 4 N "Check that the left value is greater than the right one."
  Leq -> binaryOp "<=" 4 N "Check that the left value is lesser or equal to the right one."
  Geq -> binaryOp ">=" 4 N "Check that the left value is greater or equal to the right one."
  Format -> function 1 "Turn an arbitrary value into a string."
  Concat -> binaryOp "++" 6 R "Concatenate the given strings."
  Chars -> function 1 "Counts the number of characters in the text."
  Split ->
    function 2 . doc "Split the text into two at given position." $
      [ "To be more specific, the following holds for all `text` values `s1` and `s2`:"
      , "`(s1,s2) == split (chars s1) (s1 ++ s2)`"
      , "So split can be used to undo concatenation if you know the length of the original string."
      ]
  CharAt ->
    function 2 . doc "Get the character at a given index." $
      [ "Gets the character (as an `int` representing a Unicode codepoint) at a specific index in a `text` value.  Valid indices are 0 through `chars t - 1`."
      , "Throws an exception if given an out-of-bounds index."
      ]
  ToChar ->
    function 1 . doc "Create a singleton `text` value from the given character code." $
      [ "That is, `chars (toChar c) == 1` and `charAt 0 (toChar c) == c`."
      ]
  AppF ->
    binaryOp "$" 0 R . doc "Apply the function on the left to the value on the right." $
      [ "This operator is useful to avoid nesting parentheses."
      , "For exaple:"
      , "`f $ g $ h x = f (g (h x))`"
      ]
  Swap ->
    command 1 short . doc "Swap placed entity with one in inventory." $
      [ "This essentially works like atomic grab and place."
      , "Use this to avoid race conditions where more robots grab, scan or place in one location."
      ]
  Atomic ->
    command 1 Intangible . doc "Execute a block of commands atomically." $
      [ "When executing `atomic c`, a robot will not be interrupted, that is, no other robots will execute any commands while the robot is executing @c@."
      ]
  Teleport -> command 2 short "Teleport a robot to the given location."
  As -> command 2 Intangible "Hypothetically run a command as if you were another robot."
  RobotNamed -> command 1 Intangible "Find an actor by name."
  RobotNumbered -> command 1 Intangible "Find an actor by number."
  Knows -> command 1 Intangible "Check if the robot knows about an entity."
 where
  doc b ls = ConstDoc b (T.unlines ls)
  unaryOp s p side d =
    ConstInfo
      { syntax = s
      , fixity = p
      , constMeta = ConstMUnOp side
      , constDoc = d
      , tangibility = Intangible
      }
  binaryOp s p side d =
    ConstInfo
      { syntax = s
      , fixity = p
      , constMeta = ConstMBinOp side
      , constDoc = d
      , tangibility = Intangible
      }
  command a f d =
    ConstInfo
      { syntax = lowShow c
      , fixity = 11
      , constMeta = ConstMFunc a True
      , constDoc = d
      , tangibility = f
      }
  function a d =
    ConstInfo
      { syntax = lowShow c
      , fixity = 11
      , constMeta = ConstMFunc a False
      , constDoc = d
      , tangibility = Intangible
      }

  lowShow :: Show a => a -> Text
  lowShow a = toLower (from (show a))

-- | Make infix operation, discarding any syntax related location
mkOp' :: Const -> Term -> Term -> Term
mkOp' c t1 = TApp (TApp (TConst c) t1)

-- | Make infix operation (e.g. @2 + 3@) a curried function
--   application (@((+) 2) 3@).
mkOp :: Const -> Syntax -> Syntax -> Syntax
mkOp c s1@(Syntax l1 _) s2@(Syntax l2 _) = Syntax newLoc newTerm
 where
  -- The new syntax span both terms
  newLoc = l1 <> l2
  -- We don't assign a source location for the operator since it is
  -- usually provided as-is and it is not likely to be useful.
  sop = noLoc (TConst c)
  newTerm = SApp (Syntax l1 $ SApp sop s1) s2

<<<<<<< HEAD
-- | The surface syntax for the language, with location and type annotations.
data Syntax' ty = Syntax'
  { _sLoc :: Location
  , _sTerm :: Term' ty
  , _sType :: ty
  }
  deriving (Eq, Show, Functor, Foldable, Traversable, Data, Generic, FromJSON, ToJSON)

type Syntax = Syntax' ()

pattern Syntax :: Location -> Term -> Syntax
pattern Syntax l t = Syntax' l t ()

{-# COMPLETE Syntax #-}
=======
-- | The surface syntax for the language
data Syntax = Syntax {sLoc :: SrcLoc, sTerm :: Term}
  deriving (Eq, Show, Data, Generic, FromJSON, ToJSON)
>>>>>>> 5e774fac

data SrcLoc
  = NoLoc
  | -- | Half-open interval from start (inclusive) to end (exclusive)
    SrcLoc Int Int
  deriving (Eq, Show, Data, Generic, FromJSON, ToJSON)

instance Semigroup SrcLoc where
  NoLoc <> l = l
  l <> NoLoc = l
  SrcLoc s1 e1 <> SrcLoc s2 e2 = SrcLoc (min s1 s2) (max e1 e2)

instance Monoid SrcLoc where
  mempty = NoLoc

noLoc :: Term -> Syntax
noLoc = Syntax mempty

-- | Match a term without its a syntax
pattern STerm :: Term -> Syntax
pattern STerm t <-
  Syntax _ t
  where
    STerm t = Syntax mempty t

-- | Match a TPair without syntax
pattern TPair :: Term -> Term -> Term
pattern TPair t1 t2 = SPair (STerm t1) (STerm t2)

-- | Match a TLam without syntax
pattern TLam :: Var -> Maybe Type -> Term -> Term
pattern TLam v ty t = SLam v ty (STerm t)

-- | Match a TApp without syntax
pattern TApp :: Term -> Term -> Term
pattern TApp t1 t2 = SApp (STerm t1) (STerm t2)

infixl 0 :$:

-- | Convenient infix pattern synonym for application.
pattern (:$:) :: Term -> Syntax -> Term
pattern (:$:) t1 s2 = SApp (STerm t1) s2

-- | Match a TLet without syntax
pattern TLet :: Bool -> Var -> Maybe Polytype -> Term -> Term -> Term
pattern TLet r v pt t1 t2 = SLet r v pt (STerm t1) (STerm t2)

-- | Match a TDef without syntax
pattern TDef :: Bool -> Var -> Maybe Polytype -> Term -> Term
pattern TDef r v pt t = SDef r v pt (STerm t)

-- | Match a TBind without syntax
pattern TBind :: Maybe Var -> Term -> Term -> Term
pattern TBind v t1 t2 = SBind v (STerm t1) (STerm t2)

-- | Match a TDelay without syntax
pattern TDelay :: DelayType -> Term -> Term
pattern TDelay m t = SDelay m (STerm t)

-- | COMPLETE pragma tells GHC using this set of pattern is complete for Term
{-# COMPLETE TUnit, TConst, TDir, TInt, TAntiInt, TText, TAntiText, TBool, TRequireDevice, TRequire, TVar, TPair, TLam, TApp, TLet, TDef, TBind, TDelay #-}

------------------------------------------------------------
-- Terms

-- | Different runtime behaviors for delayed expressions.
data DelayType
  = -- | A simple delay, implemented via a (non-memoized) @VDelay@
    --   holding the delayed expression.
    SimpleDelay
  | -- | A memoized delay, implemented by allocating a mutable cell
    --   with the delayed expression and returning a reference to it.
    --   When the @Maybe Var@ is @Just@, a recursive binding of the
    --   variable with a reference to the delayed expression will be
    --   provided while evaluating the delayed expression itself. Note
    --   that there is no surface syntax for binding a variable within
    --   a recursive delayed expression; the only way we can get
    --   @Just@ here is when we automatically generate a delayed
    --   expression while interpreting a recursive @let@ or @def@.
    MemoizedDelay (Maybe Var)
  deriving (Eq, Show, Data, Generic, FromJSON, ToJSON)

-- | Terms of the Swarm language.
data Term' ty
  = -- | The unit value.
    TUnit
  | -- | A constant.
    TConst Const
  | -- | A direction literal.
    TDir Direction
  | -- | An integer literal.
    TInt Integer
  | -- | An antiquoted Haskell variable name of type Integer.
    TAntiInt Text
  | -- | A text literal.
    TText Text
  | -- | An antiquoted Haskell variable name of type Text.
    TAntiText Text
  | -- | A Boolean literal.
    TBool Bool
  | -- | A robot reference.  These never show up in surface syntax, but are
    --   here so we can factor pretty-printing for Values through
    --   pretty-printing for Terms.
    TRobot Int
  | -- | A memory reference.  These likewise never show up in surface syntax,
    --   but are here to facilitate pretty-printing.
    TRef Int
  | -- | Require a specific device to be installed.
    TRequireDevice Text
  | -- | Require a certain number of an entity.
    TRequire Int Text
  | -- | A variable.
    TVar Var
  | -- | A pair.
    SPair (Syntax' ty) (Syntax' ty)
  | -- | A lambda expression, with or without a type annotation on the
    --   binder.
    SLam Var (Maybe Type) (Syntax' ty)
  | -- | Function application.
    SApp (Syntax' ty) (Syntax' ty)
  | -- | A (recursive) let expression, with or without a type
    --   annotation on the variable. The @Bool@ indicates whether
    --   it is known to be recursive.
    SLet Bool Var (Maybe Polytype) (Syntax' ty) (Syntax' ty)
  | -- | A (recursive) definition command, which binds a variable to a
    --   value in subsequent commands. The @Bool@ indicates whether the
    --   definition is known to be recursive.
    SDef Bool Var (Maybe Polytype) (Syntax' ty)
  | -- | A monadic bind for commands, of the form @c1 ; c2@ or @x <- c1; c2@.
    SBind (Maybe Var) (Syntax' ty) (Syntax' ty)
  | -- | Delay evaluation of a term, written @{...}@.  Swarm is an
    --   eager language, but in some cases (e.g. for @if@ statements
    --   and recursive bindings) we need to delay evaluation.  The
    --   counterpart to @{...}@ is @force@, where @force {t} = t@.
    --   Note that 'Force' is just a constant, whereas 'SDelay' has to
    --   be a special syntactic form so its argument can get special
    --   treatment during evaluation.
    SDelay DelayType (Syntax' ty)
  deriving (Eq, Show, Functor, Foldable, Traversable, Data, Generic, FromJSON, ToJSON)

type Term = Term' ()

instance Data ty => Plated (Term' ty) where
  plate = uniplate

makeLenses ''Syntax'

-- | Traversal over those subterms of a term which represent free
--   variables.
fvT :: forall ty. Traversal' (Syntax' ty) (Syntax' ty)
fvT f = go S.empty
 where
  -- go :: Applicative f => Set Var -> Syntax' ty -> f (Syntax' ty)
  go bound s@(Syntax' l t ty) = case t of
    TUnit -> pure s
    TConst {} -> pure s
    TDir {} -> pure s
    TInt {} -> pure s
    TAntiInt {} -> pure s
    TText {} -> pure s
    TAntiText {} -> pure s
    TBool {} -> pure s
    TRobot {} -> pure s
    TRef {} -> pure s
    TRequireDevice {} -> pure s
    TRequire {} -> pure s
    TVar x
      | x `S.member` bound -> pure s
      | otherwise -> f s
    SLam x xty s1 -> rewrap $ SLam x xty <$> go (S.insert x bound) s1
    SApp s1 s2 -> rewrap $ SApp <$> go bound s1 <*> go bound s2
    SLet r x xty s1 s2 ->
      let bound' = S.insert x bound
       in rewrap $ SLet r x xty <$> go bound' s1 <*> go bound' s2
    SPair s1 s2 -> rewrap $ SPair <$> go bound s1 <*> go bound s2
    SDef r x xty s1 -> rewrap $ SDef r x xty <$> go (S.insert x bound) s1
    SBind mx s1 s2 -> rewrap $ SBind mx <$> go bound s1 <*> go (maybe id S.insert mx bound) s2
    SDelay m s1 -> rewrap $ SDelay m <$> go bound s1
   where
    rewrap s' = Syntax' l <$> s' <*> pure ty

-- | Traversal over the free variables of a term.  Note that if you
--   want to get the set of all free variables, you can do so via
--   @'Data.Set.Lens.setOf' 'fv'@.
fv :: Traversal' (Syntax' ty) Var
fv = fvT . sTerm . (\f -> \case TVar x -> TVar <$> f x; t -> pure t)

-- | Apply a function to all free occurrences of a particular variable.
mapFree1 :: Var -> (Syntax' ty -> Syntax' ty) -> Syntax' ty -> Syntax' ty
mapFree1 x f = fvT %~ (\t -> case t ^. sTerm of TVar y | y == x -> f t; _ -> t)<|MERGE_RESOLUTION|>--- conflicted
+++ resolved
@@ -49,18 +49,13 @@
   isLong,
 
   -- * Syntax
-<<<<<<< HEAD
   Syntax' (..),
   sLoc,
   sTerm,
   sType,
   Syntax,
   pattern Syntax,
-  Location (..),
-=======
-  Syntax (..),
   SrcLoc (..),
->>>>>>> 5e774fac
   noLoc,
   pattern STerm,
   pattern TPair,
@@ -86,12 +81,8 @@
   mapFree1,
 ) where
 
-<<<<<<< HEAD
+import Control.Arrow (Arrow ((&&&)))
 import Control.Lens (Plated (..), Traversal', makeLenses, (%~), (^.))
-=======
-import Control.Arrow (Arrow ((&&&)))
-import Control.Lens (Plated (..), Traversal', (%~))
->>>>>>> 5e774fac
 import Data.Aeson.Types
 import Data.Data (Data)
 import Data.Data.Lens (uniplate)
@@ -794,7 +785,6 @@
   sop = noLoc (TConst c)
   newTerm = SApp (Syntax l1 $ SApp sop s1) s2
 
-<<<<<<< HEAD
 -- | The surface syntax for the language, with location and type annotations.
 data Syntax' ty = Syntax'
   { _sLoc :: Location
@@ -809,11 +799,6 @@
 pattern Syntax l t = Syntax' l t ()
 
 {-# COMPLETE Syntax #-}
-=======
--- | The surface syntax for the language
-data Syntax = Syntax {sLoc :: SrcLoc, sTerm :: Term}
-  deriving (Eq, Show, Data, Generic, FromJSON, ToJSON)
->>>>>>> 5e774fac
 
 data SrcLoc
   = NoLoc
